--- conflicted
+++ resolved
@@ -635,34 +635,8 @@
     	
         RevisitProfile revisitProfile = curi.getRevisitProfile();
         
-<<<<<<< HEAD
-        long revisedLength = curi.getRecorder().getRecordedInput().getContentBegin();
-        revisedLength = revisedLength > 0 ? revisedLength : curi.getRecorder().getRecordedInput().getSize();
-        recordInfo.setContentLength(revisedLength);
-        
-        headers.addLabelValue(
-                HEADER_KEY_PROFILE, PROFILE_REVISIT_IDENTICAL_DIGEST);
-        headers.addLabelValue(
-                HEADER_KEY_TRUNCATED, NAMED_FIELD_TRUNCATED_VALUE_LENGTH);
-        
-        /*
-         * ISO 28500 WARC ISO standard draft says: "The WARC-Refers-To field may
-         * also be used to associate a record of type 'revisit' or 'conversion'
-         * with the preceding record which helped determine the present record
-         * content."
-         */
-        if (curi.getContentDigestHistory().get(A_WARC_RECORD_ID) != null) {
-            headers.addLabelValue(HEADER_KEY_REFERS_TO,
-                    "<" + curi.getContentDigestHistory().get(A_WARC_RECORD_ID) + ">");
-        }
-        headers.addLabelValue(HEADER_KEY_REFERS_TO_TARGET_URI, 
-                curi.getContentDigestHistory().get(A_ORIGINAL_URL).toString());
-        headers.addLabelValue(HEADER_KEY_REFERS_TO_DATE, 
-                curi.getContentDigestHistory().get(A_ORIGINAL_DATE).toString());
-=======
         headers.addLabelValue(HEADER_KEY_PROFILE, revisitProfile.getProfileName());
         headers.addLabelValue(HEADER_KEY_TRUNCATED, NAMED_FIELD_TRUNCATED_VALUE_LENGTH);
->>>>>>> ba48f96d
 
         Map<String, String> revisitHeaders = revisitProfile.getWarcHeaders();
         
