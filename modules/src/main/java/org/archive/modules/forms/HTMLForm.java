/*
 *  This file is part of the Heritrix web crawler (crawler.archive.org).
 *
 *  Licensed to the Internet Archive (IA) by one or more individual 
 *  contributors. 
 *
 *  The IA licenses this file to You under the Apache License, Version 2.0
 *  (the "License"); you may not use this file except in compliance with
 *  the License.  You may obtain a copy of the License at
 *
 *      http://www.apache.org/licenses/LICENSE-2.0
 *
 *  Unless required by applicable law or agreed to in writing, software
 *  distributed under the License is distributed on an "AS IS" BASIS,
 *  WITHOUT WARRANTIES OR CONDITIONS OF ANY KIND, either express or implied.
 *  See the License for the specific language governing permissions and
 *  limitations under the License.
 */

package org.archive.modules.forms;

import java.util.ArrayList;
import java.util.LinkedList;
import java.util.List;

import org.apache.commons.lang.StringUtils;

/**
 * Simple representation of a discovered HTML Form. 
 * 
 * @contributor gojomo
 */
public class HTMLForm {
    public class FormInput {
        public String type;
        public String name;
        public String value;
        public boolean checked = false;
        @Override
        public String toString() {
            String str = "input[@type='" + type+"'][@name='" + name + "'][@value='" + value + "']";
            if (checked) {
                str = str + "[@checked]";
            }
            return str;
        } 
    }

    protected String method;
    protected String action;
    protected String enctype;

    protected List<FormInput> allInputs = new ArrayList<FormInput>();
    protected List<FormInput> candidateUsernameInputs = new ArrayList<FormInput>();
    protected List<FormInput> candidatePasswordInputs = new ArrayList<FormInput>();

    /**
     * Add a discovered INPUT, tracking it as potential 
     * username/password receiver. 
     * @param type
     * @param name
     * @param value
     * @param checked true if "checked" attribute is present (for radio buttons and checkboxes)
     */
    public void addField(String type, String name, String value, boolean checked) {
        FormInput input = new FormInput();
        input.type = type;
        // default input type is text per html standard
        if (input.type == null) {
            input.type = "text";
        }
        input.name = name;
        input.value = value; 
        input.checked = checked;
        allInputs.add(input);

        if("text".equalsIgnoreCase(input.type) || "email".equalsIgnoreCase(input.type)) {
            candidateUsernameInputs.add(input);
        } else if ("password".equalsIgnoreCase(type)) {
            candidatePasswordInputs.add(input);
        }
    }

    /**
     * Add a discovered INPUT, tracking it as potential 
     * username/password receiver. 
     * @param type
     * @param name
     * @param value
     */
    public void addField(String type, String name, String value) {
        addField(type, name, value, false);
    }

    public void setMethod(String method) {
        this.method = method; 
    }

    public String getAction() {
        return action;
    }

    public void setAction(String action) {
        this.action = action;
    }

    public String getEnctype() {
        return enctype;
    }

    public void setEnctype(String enctype) {
        this.enctype = enctype;
    }

    /**
     * For now, we consider a POST form with only 1 password
     * field and 1 potential username field (type text or email)
     * to be a likely login form.
     * 
     * @return boolean likely login form
     */
    public boolean seemsLoginForm() {
        return "post".equalsIgnoreCase(method) 
                && candidatePasswordInputs.size() == 1
                && presumedUsernameInput() != null;
    }

<<<<<<< HEAD
    protected FormInput presumedUsernameInput() {
        if (candidateUsernameInputs.size() < 1) {
            return null;
        } else if (candidateUsernameInputs.size() == 1) {
            return candidateUsernameInputs.get(0);
        } else {
            // more than one candidate; if there is exactly one whose name
            // contains the string "username", choose that one
            FormInput choice = null;
            for (FormInput input: candidateUsernameInputs) {
                if (input.name != null && input.name.toLowerCase().indexOf("username") != -1) {
                    if (choice == null) {
                        choice = input;
                    } else {
                        return null;
                    }
                }
            }
            return choice;
        }
    }

    public String asFormDataString(String username, String password) {
        List<String> nameVals = new LinkedList<String>();
=======
    public static class NameValue {
        public String name, value;
        public NameValue(String name, String value) {
            this.name = name;
            this.value = value;
        }
    }
>>>>>>> 02e3a554

    public LinkedList<NameValue> formData(String username, String password) {
        LinkedList<NameValue> nameVals = new LinkedList<NameValue>();
        for (FormInput input : allInputs) {
<<<<<<< HEAD
            if (input == presumedUsernameInput()) {
                nameVals.add(TextUtils.urlEscape(input.name) + "=" + TextUtils.urlEscape(username));
            } else if (input == candidatePasswordInputs.get(0)) {
                nameVals.add(TextUtils.urlEscape(input.name) + "=" + TextUtils.urlEscape(password));
=======
            if (input == candidateUsernameInputs.get(0)) {
                nameVals.add(new NameValue(input.name, username));
            } else if(input == candidatePasswordInputs.get(0)) {
                nameVals.add(new NameValue(input.name, password));
>>>>>>> 02e3a554
            } else if (StringUtils.isNotEmpty(input.name)
                    && StringUtils.isNotEmpty(input.value)
                    && (!"radio".equalsIgnoreCase(input.type)
                            && !"checkbox".equals(input.type) || input.checked)) {
                nameVals.add(new NameValue(input.name, input.value));
            }
        }
        return nameVals;
    }

    public String toString() {
        StringBuilder sb = new StringBuilder(); 
        sb.append(method);
        sb.append(" ");
        sb.append(action); 
        for(FormInput input : allInputs) {
            sb.append("\n  ");
            sb.append(input.type);
            sb.append(" ");
            sb.append(input.name);
            sb.append(" ");
            sb.append(input.value);
        }
        return sb.toString();
    }
    
    /**
     * Provide abbreviated annotation, of the form...
     *  "form:Phhpt"
     * 
     * ...where the first capital letter indicates submission
     * type, G[ET] or P[OST], and following lowercase letters
     * types of inputs in order, by their first letter. 
     * 
     * @return String suitable for brief crawl.log annotation
     */
    public String asAnnotation() {
        StringBuilder sb = new StringBuilder(); 
        sb.append("form:");
        sb.append(Character.toUpperCase(method.charAt(0)));
        for(FormInput input : allInputs) {
            sb.append(Character.toLowerCase(input.type.charAt(0)));
        }
        return sb.toString();
    }
}<|MERGE_RESOLUTION|>--- conflicted
+++ resolved
@@ -125,7 +125,6 @@
                 && presumedUsernameInput() != null;
     }
 
-<<<<<<< HEAD
     protected FormInput presumedUsernameInput() {
         if (candidateUsernameInputs.size() < 1) {
             return null;
@@ -148,9 +147,6 @@
         }
     }
 
-    public String asFormDataString(String username, String password) {
-        List<String> nameVals = new LinkedList<String>();
-=======
     public static class NameValue {
         public String name, value;
         public NameValue(String name, String value) {
@@ -158,22 +154,14 @@
             this.value = value;
         }
     }
->>>>>>> 02e3a554
 
     public LinkedList<NameValue> formData(String username, String password) {
         LinkedList<NameValue> nameVals = new LinkedList<NameValue>();
         for (FormInput input : allInputs) {
-<<<<<<< HEAD
             if (input == presumedUsernameInput()) {
-                nameVals.add(TextUtils.urlEscape(input.name) + "=" + TextUtils.urlEscape(username));
-            } else if (input == candidatePasswordInputs.get(0)) {
-                nameVals.add(TextUtils.urlEscape(input.name) + "=" + TextUtils.urlEscape(password));
-=======
-            if (input == candidateUsernameInputs.get(0)) {
                 nameVals.add(new NameValue(input.name, username));
             } else if(input == candidatePasswordInputs.get(0)) {
                 nameVals.add(new NameValue(input.name, password));
->>>>>>> 02e3a554
             } else if (StringUtils.isNotEmpty(input.name)
                     && StringUtils.isNotEmpty(input.value)
                     && (!"radio".equalsIgnoreCase(input.type)
