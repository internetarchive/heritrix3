--- conflicted
+++ resolved
@@ -27,10 +27,7 @@
 import static org.archive.modules.CoreAttributeConstants.A_HERITABLE_KEYS;
 import static org.archive.modules.CoreAttributeConstants.A_HTML_BASE;
 import static org.archive.modules.CoreAttributeConstants.A_HTTP_AUTH_CHALLENGES;
-<<<<<<< HEAD
 import static org.archive.modules.CoreAttributeConstants.A_HTTP_RESPONSE_HEADERS;
-=======
->>>>>>> a7a2b3cf
 import static org.archive.modules.CoreAttributeConstants.A_NONFATAL_ERRORS;
 import static org.archive.modules.CoreAttributeConstants.A_PREREQUISITE_URI;
 import static org.archive.modules.CoreAttributeConstants.A_SOURCE_TAG;
@@ -1859,7 +1856,6 @@
         return getContentType().matches("(?i).*charset=.*");
     }
 
-<<<<<<< HEAD
     /**
      * @param key http response header key (case-insensitive)
      * @return value of the header or null if there is no such header
@@ -1883,8 +1879,6 @@
         httpResponseHeaders.put(key.toLowerCase(), value);
     }
 
-=======
->>>>>>> a7a2b3cf
     @SuppressWarnings("unchecked")
     public Map<String,String> getHttpAuthChallenges() {
         return (Map<String, String>) getData().get(A_HTTP_AUTH_CHALLENGES);
