/*
 *  This file is part of the Heritrix web crawler (crawler.archive.org).
 *
 *  Licensed to the Internet Archive (IA) by one or more individual 
 *  contributors. 
 *
 *  The IA licenses this file to You under the Apache License, Version 2.0
 *  (the "License"); you may not use this file except in compliance with
 *  the License.  You may obtain a copy of the License at
 *
 *      http://www.apache.org/licenses/LICENSE-2.0
 *
 *  Unless required by applicable law or agreed to in writing, software
 *  distributed under the License is distributed on an "AS IS" BASIS,
 *  WITHOUT WARRANTIES OR CONDITIONS OF ANY KIND, either express or implied.
 *  See the License for the specific language governing permissions and
 *  limitations under the License.
 */
 
package org.archive.modules;

import static org.archive.modules.CoreAttributeConstants.A_ANNOTATIONS;
import static org.archive.modules.CoreAttributeConstants.A_CREDENTIALS_KEY;
import static org.archive.modules.CoreAttributeConstants.A_DNS_SERVER_IP_LABEL;
import static org.archive.modules.CoreAttributeConstants.A_FETCH_COMPLETED_TIME;
import static org.archive.modules.CoreAttributeConstants.A_FORCE_RETIRE;
import static org.archive.modules.CoreAttributeConstants.A_HERITABLE_KEYS;
import static org.archive.modules.CoreAttributeConstants.A_HTML_BASE;
import static org.archive.modules.CoreAttributeConstants.A_HTTP_AUTH_CHALLENGES;
import static org.archive.modules.CoreAttributeConstants.A_HTTP_RESPONSE_HEADERS;
import static org.archive.modules.CoreAttributeConstants.A_NONFATAL_ERRORS;
import static org.archive.modules.CoreAttributeConstants.A_PREREQUISITE_URI;
import static org.archive.modules.CoreAttributeConstants.A_SOURCE_TAG;
import static org.archive.modules.SchedulingConstants.NORMAL;
import static org.archive.modules.fetcher.FetchStatusCodes.S_BLOCKED_BY_CUSTOM_PROCESSOR;
import static org.archive.modules.fetcher.FetchStatusCodes.S_BLOCKED_BY_USER;
import static org.archive.modules.fetcher.FetchStatusCodes.S_CONNECT_FAILED;
import static org.archive.modules.fetcher.FetchStatusCodes.S_CONNECT_LOST;
import static org.archive.modules.fetcher.FetchStatusCodes.S_DEEMED_CHAFF;
import static org.archive.modules.fetcher.FetchStatusCodes.S_DEFERRED;
import static org.archive.modules.fetcher.FetchStatusCodes.S_DELETED_BY_USER;
import static org.archive.modules.fetcher.FetchStatusCodes.S_DNS_SUCCESS;
import static org.archive.modules.fetcher.FetchStatusCodes.S_DOMAIN_PREREQUISITE_FAILURE;
import static org.archive.modules.fetcher.FetchStatusCodes.S_DOMAIN_UNRESOLVABLE;
import static org.archive.modules.fetcher.FetchStatusCodes.S_OTHER_PREREQUISITE_FAILURE;
import static org.archive.modules.fetcher.FetchStatusCodes.S_OUT_OF_SCOPE;
import static org.archive.modules.fetcher.FetchStatusCodes.S_PREREQUISITE_UNSCHEDULABLE_FAILURE;
import static org.archive.modules.fetcher.FetchStatusCodes.S_PROCESSING_THREAD_KILLED;
import static org.archive.modules.fetcher.FetchStatusCodes.S_ROBOTS_PRECLUDED;
import static org.archive.modules.fetcher.FetchStatusCodes.S_ROBOTS_PREREQUISITE_FAILURE;
import static org.archive.modules.fetcher.FetchStatusCodes.S_RUNTIME_EXCEPTION;
import static org.archive.modules.fetcher.FetchStatusCodes.S_SERIOUS_ERROR;
import static org.archive.modules.fetcher.FetchStatusCodes.S_TIMEOUT;
import static org.archive.modules.fetcher.FetchStatusCodes.S_TOO_MANY_EMBED_HOPS;
import static org.archive.modules.fetcher.FetchStatusCodes.S_TOO_MANY_LINK_HOPS;
import static org.archive.modules.fetcher.FetchStatusCodes.S_TOO_MANY_RETRIES;
import static org.archive.modules.fetcher.FetchStatusCodes.S_UNATTEMPTED;
import static org.archive.modules.fetcher.FetchStatusCodes.S_UNFETCHABLE_URI;
<<<<<<< HEAD
import static org.archive.modules.recrawl.RecrawlAttributeConstants.A_FETCH_HISTORY;
=======
import static org.archive.modules.recrawl.RecrawlAttributeConstants.A_CONTENT_DIGEST_HISTORY;
>>>>>>> 3612396f

import java.io.IOException;
import java.io.ObjectInputStream;
import java.io.ObjectOutputStream;
import java.io.PrintWriter;
import java.io.Serializable;
import java.util.ArrayList;
import java.util.Collection;
import java.util.HashMap;
import java.util.HashSet;
import java.util.LinkedHashMap;
import java.util.LinkedHashSet;
import java.util.List;
import java.util.Map;
import java.util.Set;
import java.util.concurrent.CopyOnWriteArrayList;
import java.util.logging.Level;
import java.util.logging.Logger;

import org.apache.commons.httpclient.URIException;
import org.apache.commons.lang.StringUtils;
import org.archive.bdb.AutoKryo;
import org.archive.modules.credential.Credential;
import org.archive.modules.credential.HttpAuthenticationCredential;
import org.archive.modules.extractor.HTMLLinkContext;
import org.archive.modules.extractor.Hop;
import org.archive.modules.extractor.Link;
import org.archive.modules.extractor.LinkContext;
import org.archive.net.UURI;
import org.archive.net.UURIFactory;
import org.archive.spring.OverlayContext;
import org.archive.spring.OverlayMapsSource;
import org.archive.util.ArchiveUtils;
import org.archive.util.Base32;
import org.archive.util.Recorder;
import org.archive.util.Reporter;
import org.json.JSONException;
import org.json.JSONObject;


/**
 * Represents a candidate URI and the associated state it
 * collects as it is crawled.
 *
 * <p>Core state is in instance variables but a flexible
 * attribute list is also available. Use this 'bucket' to carry
 * custom processing extracted data and state across CrawlURI
 * processing.  See the {@link #putString(String, String)},
 * {@link #getString(String)}, etc. 
 *
 * @author Gordon Mohr
 */
public class CrawlURI 
implements Reporter, Serializable, OverlayContext {
    private static final long serialVersionUID = 3L;

    private static final Logger logger =
        Logger.getLogger(CrawlURI.class.getName());

    public static final int UNCALCULATED = -1;
    
    public static enum FetchType { HTTP_GET, HTTP_POST, UNKNOWN };

    /**
     * The URI being crawled.  It's transient to save space when storing to BDB.
     */
    private UURI uuri;

    
    /** Seed status */
    private boolean isSeed = false;

    
    /** String of letters indicating how this URI was reached from a seed.
     * <pre>
     * P precondition
     * R redirection
     * E embedded (as frame, src, link, codebase, etc.)
     * X speculative embed (as from javascript, some alternate-format extractors
     * L link</pre>
     * For example LLLE (an embedded image on a page 3 links from seed).
     */
    private String pathFromSeed;
    
    /**
     * Where this URI was (presently) discovered. . Transient to allow
     * more efficient custom serialization
     */
    private UURI via;

    /**
     * Context of URI's discovery, as per the 'context' in Link
     */
    private LinkContext viaContext;

    
    private int schedulingDirective = NORMAL;

    
    /**
     * Frontier/Scheduler lifecycle info.
     * This is an identifier set by the Frontier for its
     * purposes. Usually its the name of the Frontier queue
     * this URI gets queued to.  Values can be host + port
     * or IP, etc.
     */
    private String classKey;

    /** assigned precedence */
    private int precedence;
    
    // Processing progress
    private int fetchStatus = 0;    // default to unattempted
    private int deferrals = 0;     // count of postponements for prerequisites
    private int fetchAttempts = 0; // the number of fetch attempts that have been made
    transient private int threadNumber;

    // User agent to masquerade as when crawling this URI. If null, globals should be used
    private String userAgent = null;

    // Once a link extractor has finished processing this curi this will be
    // set as true
    transient private boolean linkExtractorFinished = false;
   
    transient private int discardedOutlinks = 0; 
    
    private long contentSize = UNCALCULATED;
    private long contentLength = UNCALCULATED;

    
    /**
     * Flexible dynamic attributes list.
     * <p>
     * The attribute list is a flexible map of key/value pairs for storing
     * status of this URI for use by other processors. By convention the
     * attribute list is keyed by constants found in the
     * {@link CoreAttributeConstants} interface.  Use this list to carry
     * data or state produced by custom processors rather change the
     * classes {@link CrawlURI} or this class, CrawlURI.
     */
    protected Map<String,Object> data;

    private boolean forceRevisit = false; // even if already visited

    
    /**
     * Current http recorder.
     *
     * Gets set upon successful request.  Reset at start of processing chain.
     */
    private transient Recorder httpRecorder = null;

    /**
     * Content type of a successfully fetched URI.
     *
     * May be null even on successfully fetched URI.
     */
    private String contentType = "unknown";

    /**
     * True if this CrawlURI has been deemed a prerequisite by the
     * {@link org.archive.crawler.prefetch.PreconditionEnforcer}.
     *
     * This flag is used at least inside in the precondition enforcer so that
     * subsequent prerequisite tests know to let this CrawlURI through because
     * its a prerequisite needed by an earlier prerequisite tests (e.g. If
     * this is a robots.txt, then the subsequent login credentials prereq
     * test must not throw it out because its not a login curi).
     */
    private boolean prerequisite = false;

    
    transient private FetchType fetchType = FetchType.UNKNOWN;

    /** 
     * Monotonically increasing number within a crawl;
     * useful for tending towards breadth-first ordering.
     * Will sometimes be truncated to 48 bits, so behavior
     * over 281 trillion instantiated CrawlURIs may be 
     * buggy
     */
    protected long ordinal;
    
    /**
     * Array to hold keys of data members that persist across URI processings.
     * Any key mentioned in this list will not be cleared out at the end
     * of a pass down the processing chain.
     */
    private static final Collection<String> persistentKeys
     = new CopyOnWriteArrayList<String>(
            new String [] {A_CREDENTIALS_KEY, A_HTTP_AUTH_CHALLENGES});

    /** maximum length for pathFromSeed/hopsPath; longer truncated with leading counter **/ 
    private static final int MAX_HOPS_DISPLAYED = 50;

    /**
     * A digest (hash, usually SHA1) of retrieved content-body. 
     * 
     */
    private byte[] contentDigest = null;
    private String contentDigestScheme = null;


    /**
     * Create a new instance of CrawlURI from a {@link UURI}.
     *
     * @param uuri the UURI to base this CrawlURI on.
     */
    public CrawlURI(UURI uuri) {
        this.uuri = uuri;
    }

    public static CrawlURI fromHopsViaString(String uriHopsViaContext) throws URIException {
        UURI u;
        String args[] = uriHopsViaContext.split("\\s+");
        u = UURIFactory.getInstance(args[0]);
        String pathFromSeed = (args.length > 1)?
            args[1].toString() : "";
        UURI via = (args.length > 2 && args[2].length()>1) ?
            UURIFactory.getInstance(args[2].toString()):
            null;
        LinkContext viaContext = (args.length > 3 && args[2].length()>1) ?
                HTMLLinkContext.get(args[3].toString()): null;
        CrawlURI caUri = new CrawlURI(u, pathFromSeed, via, viaContext);
        return caUri;
    }
    
    /**
     * @param u uuri instance this CrawlURI wraps.
     * @param pathFromSeed
     * @param via
     * @param viaContext
     */
    public CrawlURI(UURI u, String pathFromSeed, UURI via,
            LinkContext viaContext) {
        this.uuri = u;
        this.pathFromSeed = pathFromSeed;
        this.via = via;
        this.viaContext = viaContext;
    }

    /**
     * @return Returns the schedulingDirective.
     */
    public int getSchedulingDirective() {
        return schedulingDirective;
    }


    /** 
     * @param priority The schedulingDirective to set.
     */
    public void setSchedulingDirective(int priority) {
        this.schedulingDirective = priority;
    }

    
    public boolean containsDataKey(String key) {
        if (data == null) {
            return false;
        }
        return data.containsKey(key);
    }


    /**
     * Takes a status code and converts it into a human readable string.
     *
     * @param code the status code
     * @return a human readable string declaring what the status code is.
     */
    public static String fetchStatusCodesToString(int code){
        switch(code){
            // DNS
            case S_DNS_SUCCESS : return "DNS-1-OK";
            // HTTP Informational 1xx
            case 100  : return "HTTP-100-Info-Continue";
            case 101  : return "HTTP-101-Info-Switching Protocols";
            // HTTP Successful 2xx
            case 200  : return "HTTP-200-Success-OK";
            case 201  : return "HTTP-201-Success-Created";
            case 202  : return "HTTP-202-Success-Accepted";
            case 203  : return "HTTP-203-Success-Non-Authoritative";
            case 204  : return "HTTP-204-Success-No Content ";
            case 205  : return "HTTP-205-Success-Reset Content";
            case 206  : return "HTTP-206-Success-Partial Content";
            // HTTP Redirection 3xx
            case 300  : return "HTTP-300-Redirect-Multiple Choices";
            case 301  : return "HTTP-301-Redirect-Moved Permanently";
            case 302  : return "HTTP-302-Redirect-Found";
            case 303  : return "HTTP-303-Redirect-See Other";
            case 304  : return "HTTP-304-Redirect-Not Modified";
            case 305  : return "HTTP-305-Redirect-Use Proxy";
            case 307  : return "HTTP-307-Redirect-Temporary Redirect";
            // HTTP Client Error 4xx
            case 400  : return "HTTP-400-ClientErr-Bad Request";
            case 401  : return "HTTP-401-ClientErr-Unauthorized";
            case 402  : return "HTTP-402-ClientErr-Payment Required";
            case 403  : return "HTTP-403-ClientErr-Forbidden";
            case 404  : return "HTTP-404-ClientErr-Not Found";
            case 405  : return "HTTP-405-ClientErr-Method Not Allowed";
            case 407  : return "HTTP-406-ClientErr-Not Acceptable";
            case 408  : return "HTTP-407-ClientErr-Proxy Authentication Required";
            case 409  : return "HTTP-408-ClientErr-Request Timeout";
            case 410  : return "HTTP-409-ClientErr-Conflict";
            case 406  : return "HTTP-410-ClientErr-Gone";
            case 411  : return "HTTP-411-ClientErr-Length Required";
            case 412  : return "HTTP-412-ClientErr-Precondition Failed";
            case 413  : return "HTTP-413-ClientErr-Request Entity Too Large";
            case 414  : return "HTTP-414-ClientErr-Request-URI Too Long";
            case 415  : return "HTTP-415-ClientErr-Unsupported Media Type";
            case 416  : return "HTTP-416-ClientErr-Requested Range Not Satisfiable";
            case 417  : return "HTTP-417-ClientErr-Expectation Failed";
            // HTTP Server Error 5xx
            case 500  : return "HTTP-500-ServerErr-Internal Server Error";
            case 501  : return "HTTP-501-ServerErr-Not Implemented";
            case 502  : return "HTTP-502-ServerErr-Bad Gateway";
            case 503  : return "HTTP-503-ServerErr-Service Unavailable";
            case 504  : return "HTTP-504-ServerErr-Gateway Timeout";
            case 505  : return "HTTP-505-ServerErr-HTTP Version Not Supported";
            // Heritrix internal codes (all negative numbers
            case S_BLOCKED_BY_USER:
                return "Heritrix(" + S_BLOCKED_BY_USER + ")-Blocked by user";
            case S_BLOCKED_BY_CUSTOM_PROCESSOR:
                return "Heritrix(" + S_BLOCKED_BY_CUSTOM_PROCESSOR +
                ")-Blocked by custom prefetch processor";
            case S_DELETED_BY_USER:
                return "Heritrix(" + S_DELETED_BY_USER + ")-Deleted by user";
            case S_CONNECT_FAILED:
                return "Heritrix(" + S_CONNECT_FAILED + ")-Connection failed";
            case S_CONNECT_LOST:
                return "Heritrix(" + S_CONNECT_LOST + ")-Connection lost";
            case S_DEEMED_CHAFF:
                return "Heritrix(" + S_DEEMED_CHAFF + ")-Deemed chaff";
            case S_DEFERRED:
                return "Heritrix(" + S_DEFERRED + ")-Deferred";
            case S_DOMAIN_UNRESOLVABLE:
                return "Heritrix(" + S_DOMAIN_UNRESOLVABLE
                        + ")-Domain unresolvable";
            case S_OUT_OF_SCOPE:
                return "Heritrix(" + S_OUT_OF_SCOPE + ")-Out of scope";
            case S_DOMAIN_PREREQUISITE_FAILURE:
                return "Heritrix(" + S_DOMAIN_PREREQUISITE_FAILURE
                        + ")-Domain prerequisite failure";
            case S_ROBOTS_PREREQUISITE_FAILURE:
                return "Heritrix(" + S_ROBOTS_PREREQUISITE_FAILURE
                        + ")-Robots prerequisite failure";
            case S_OTHER_PREREQUISITE_FAILURE:
                return "Heritrix(" + S_OTHER_PREREQUISITE_FAILURE
                        + ")-Other prerequisite failure";
            case S_PREREQUISITE_UNSCHEDULABLE_FAILURE:
                return "Heritrix(" + S_PREREQUISITE_UNSCHEDULABLE_FAILURE
                        + ")-Prerequisite unschedulable failure";
            case S_ROBOTS_PRECLUDED:
                return "Heritrix(" + S_ROBOTS_PRECLUDED + ")-Robots precluded";
            case S_RUNTIME_EXCEPTION:
                return "Heritrix(" + S_RUNTIME_EXCEPTION
                        + ")-Runtime exception";
            case S_SERIOUS_ERROR:
                return "Heritrix(" + S_SERIOUS_ERROR + ")-Serious error";
            case S_TIMEOUT:
                return "Heritrix(" + S_TIMEOUT + ")-Timeout";
            case S_TOO_MANY_EMBED_HOPS:
                return "Heritrix(" + S_TOO_MANY_EMBED_HOPS
                        + ")-Too many embed hops";
            case S_TOO_MANY_LINK_HOPS:
                return "Heritrix(" + S_TOO_MANY_LINK_HOPS
                        + ")-Too many link hops";
            case S_TOO_MANY_RETRIES:
                return "Heritrix(" + S_TOO_MANY_RETRIES + ")-Too many retries";
            case S_UNATTEMPTED:
                return "Heritrix(" + S_UNATTEMPTED + ")-Unattempted";
            case S_UNFETCHABLE_URI:
                return "Heritrix(" + S_UNFETCHABLE_URI + ")-Unfetchable URI";
            case S_PROCESSING_THREAD_KILLED:
                return "Heritrix(" + S_PROCESSING_THREAD_KILLED + ")-" +
                    "Processing thread killed";
            // Unknown return code
            default : return Integer.toString(code);
        }
    }


    /**
     * Return the overall/fetch status of this CrawlURI for its
     * current trip through the processing loop.
     *
     * @return a value from FetchStatusCodes
     */
    public int getFetchStatus(){
        return fetchStatus;
    }

    /**
     * Set the overall/fetch status of this CrawlURI for
     * its current trip through the processing loop.
     *
     * @param newstatus a value from FetchStatusCodes
     */
    public void setFetchStatus(int newstatus){
        fetchStatus = newstatus;
    }

    /**
     * Get the count of attempts (trips through the processing 
     * loop) at getting the document referenced by this URI. 
     * Compared against a configured maximum to determine when
     * to stop retrying. 
     * 
     * TODO: Consider renaming as something more generic, as all
     * processing-loops do not necessarily include an attempted
     * network-fetch (for example, when processing is aborted 
     * early to enqueue a prerequisite), and this counter may be 
     * reset if a URI is starting a fresh series of tries (as when
     * rescheduled at a future time). Perhaps simply 'tryCount'
     * or 'attempts'?
     *
     * @return attempts count
     */
    public int getFetchAttempts() {
        return fetchAttempts;
    }

    /**
     * Increment the count of attempts (trips through the processing 
     * loop) at getting the document referenced by this URI.
     */
    public void incrementFetchAttempts() {
        fetchAttempts++;
    }

    /**
     * Reset fetchAttempts counter.
     */
    public void resetFetchAttempts() {
        this.fetchAttempts = 0;
    }

    /**
     * Reset deferrals counter.
     */
    public void resetDeferrals() {
        this.deferrals = 0;
    }

    /**
     * Set a prerequisite for this URI.
     * <p>
     * A prerequisite is a URI that must be crawled before this URI can be
     * crawled.
     *
     * @param link Link to set as prereq.
     */
    public void setPrerequisiteUri(CrawlURI pre) {
        getData().put(A_PREREQUISITE_URI, pre);
    }

    /**
     * Get the prerequisite for this URI.
     * <p>
     * A prerequisite is a URI that must be crawled before this URI can be
     * crawled.
     *
     * @return the prerequisite for this URI or null if no prerequisite.
     */
    public CrawlURI getPrerequisiteUri() {
        return (CrawlURI) getData().get(A_PREREQUISITE_URI);
    }
    
    /**
     * Clear prerequisite, if any.
     */
    public CrawlURI clearPrerequisiteUri() {
        return (CrawlURI) getData().remove(A_PREREQUISITE_URI);
    }
    
    /**
     * @return True if this CrawlURI has a prerequisite.
     */
    public boolean hasPrerequisiteUri() {
        return containsDataKey(A_PREREQUISITE_URI);
    }

    /**
     * Returns true if this CrawlURI is a prerequisite.
     *
     * TODO:FIXME: code elsewhere is confused whether this means 
     * that this CrawlURI is a prerquisite for another, or *has* a 
     * prequisite; clean up and rename as necessary. 
     * @return true if this CrawlURI is a prerequisite.
     */
    public boolean isPrerequisite() {
        return this.prerequisite;
    }

    /**
     * Set if this CrawlURI is itself a prerequisite URI.
     *
     * @param prerequisite True if this CrawlURI is itself a prerequiste uri.
     */
    public void setPrerequisite(boolean prerequisite) {
        this.prerequisite = prerequisite;
    }

    /**
     * Get the content type of this URI.
     *
     * @return Fetched URIs content type.  May be null.
     */
    public String getContentType() {
        return this.contentType;
    }

    /**
     * Set a fetched uri's content type.
     *
     * @param ct Contenttype.
     */
    public void setContentType(String ct) {
        if (ct == null) {
            ct = "unknown";
        }
        this.contentType = ct;
    }

    /**
     * Set the number of the ToeThread responsible for processing this uri.
     *
     * @param i the ToeThread number.
     */
    public void setThreadNumber(int i) {
        threadNumber = i;
    }

    /**
     * Get the number of the ToeThread responsible for processing this uri.
     *
     * @return the ToeThread number.
     */
    public int getThreadNumber() {
        return threadNumber;
    }

    /**
     * Increment the deferral count.
     *
     */
    public void incrementDeferrals() {
        deferrals++;
    }

    /**
     * Get the deferral count.
     *
     * @return the deferral count.
     */
    public int getDeferrals() {
        return deferrals;
    }

    /**
     * Remove all attributes set on this uri.
     * <p>
     * This methods removes the attribute list.
     */
    public void stripToMinimal() {
        data = null;
    }

    /**
     * Get the size in bytes of this URI's recorded content, inclusive
     * of things like protocol headers. It is the responsibility of the 
     * classes which fetch the URI to set this value accordingly -- it is 
     * not calculated/verified within CrawlURI. 
     * 
     * This value is consulted in reporting/logging/writing-decisions.
     * 
     * @see #setContentSize()
     * @return contentSize
     */
    public long getContentSize(){
        return contentSize;
    }

    /**
     * Get the annotations set for this uri.
     *
     * @return the annotations set for this uri.
     */
    public Collection<String> getAnnotations() {
        @SuppressWarnings("unchecked")
        Collection<String> annotations = (Collection<String>)getData().get(A_ANNOTATIONS);
        if (annotations == null) {
            annotations = new LinkedHashSet<String>();
            getData().put(A_ANNOTATIONS, annotations);
        }
        return annotations;
    }

    /**
     * Get total hops from seed. 
     * @return int hops count
     */
    public int getHopCount() {
        if(pathFromSeed.length()<=MAX_HOPS_DISPLAYED) {
            return pathFromSeed.length();
        }
        int plusIndex = pathFromSeed.indexOf('+');
        if(plusIndex<0) {
            // just in case old-style hops-paths slip through
            return pathFromSeed.length(); 
        }
        // return overflow number + remainder (remainder will be 
        // MAX_HOPS_DISPLAYED unless an exceptional condition)
        return Integer.parseInt(pathFromSeed.substring(0,plusIndex)) 
            + pathFromSeed.length()-(plusIndex+1);
    }
    
    /**
     * Get the embed hop count.
     *
     * @return the embed hop count.
     */
    public int getEmbedHopCount() {
        int embedHops = 0;
        for(int i = pathFromSeed.length()-1; i>=0; i--) {
            if(pathFromSeed.charAt(i)==Hop.NAVLINK.getHopChar()) {
                break;
            }
            embedHops++;
        }
        return embedHops;
    }

    /**
     * Get the link hop count.
     *
     * @return the link hop count.
     */
    public int getLinkHopCount() {
        int linkHops = 0;
        for(int i = pathFromSeed.length()-1; i>=0; i--) {
            if(pathFromSeed.charAt(i)==Hop.NAVLINK.getHopChar()) {
                linkHops++;
            }
        }
        return linkHops;
    }

    /**
     * Get the user agent to use for crawling this URI.
     *
     * If null the global setting should be used.
     *
     * @return user agent or null
     */
    public String getUserAgent() {
        return userAgent;
    }

    /**
     * Set the user agent to use when crawling this URI.
     *
     * If not set the global settings should be used.
     *
     * @param string user agent to use
     */
    public void setUserAgent(String string) {
        userAgent = string;
    }


    /**
     * For completed HTTP transactions, the length of the content-body.
     *
     * @return For completed HTTP transactions, the length of the content-body.
     */
    public long getContentLength() {
        if (this.contentLength < 0) {
            this.contentLength = (getRecorder() != null)?
                getRecorder().getResponseContentLength(): 0;
        }
        return this.contentLength;
    }
    
    /**
     * Get size of data recorded (transferred)
     * 
     * @return recorded data size
     */
    public long getRecordedSize() {
        return (getRecorder() != null) ? getRecorder()
                .getRecordedInput().getSize()
                // if unavailable fall back on content-size
                : getContentSize();
    }

    /**
     * Sets the 'content size' for the URI, which is considered inclusive of all
     * of all recorded material (such as protocol headers) or even material
     * 'virtually' considered (as in material from a previous fetch 
     * confirmed unchanged with a server). (In contrast, content-length 
     * matches the HTTP definition, that of the enclosed content-body.)
     * 
     * Should be set by a fetcher or other processor as soon as the final size
     * of recorded content is known. Setting to an artificial/incorrect value
     * may affect other reporting/processing.
     */
    public void setContentSize(long l) {
        contentSize = l;
    }

    /**
     * If true then a link extractor has already claimed this CrawlURI and
     * performed link extraction on the document content. This does not
     * preclude other link extractors that may have an interest in this
     * CrawlURI from also doing link extraction.
     * 
     * <p>There is an onus on link extractors to set this flag if they have
     * run.
     * 
     * @return True if a processor has performed link extraction on this
     * CrawlURI
     *
     * @see #linkExtractorFinished()
     */
    public boolean hasBeenLinkExtracted(){
        return linkExtractorFinished;
    }

    /**
     * Note that link extraction has been performed on this CrawlURI. A processor
     * doing link extraction should invoke this method once it has finished it's
     * work. It should invoke it even if no links are extracted. It should only
     * invoke this method if the link extraction was performed on the document
     * body (not the HTTP headers etc.).
     *
     * @see #hasBeenLinkExtracted()
     */
    public void linkExtractorFinished() {
        linkExtractorFinished = true;
        if(discardedOutlinks>0) {
            getAnnotations().add("dol:"+discardedOutlinks);
        }
    }

    /**
     * Notify CrawlURI it is about to be logged; opportunity
     * for self-annotation
     */
    public void aboutToLog() {
        if (fetchAttempts>1) {
            getAnnotations().add(fetchAttempts + "t");
        }
    }

    /**
     * Get the http recorder associated with this uri.
     *
     * @return Returns the httpRecorder.  May be null but its set early in
     * FetchHttp so there is an issue if its null.
     */
    public Recorder getRecorder() {
        return httpRecorder;
    }

    /**
     * Set the http recorder to be associated with this uri.
     *
     * @param httpRecorder The httpRecorder to set.
     */
    public void setRecorder(Recorder httpRecorder) {
        this.httpRecorder = httpRecorder;
    }

    /**
     * Return true if this is a http transaction.
     *
     * TODO: Compound this and {@link #isPost()} method so that there is one
     * place to go to find out if get http, post http, ftp, dns.
     *
     * @return True if this is a http transaction.
     */
    public boolean isHttpTransaction() {
        return getFetchType().equals(FetchType.HTTP_GET) || getFetchType().equals(FetchType.HTTP_POST);
    }

    /**
     * Clean up after a run through the processing chain.
     *
     * Called on the end of processing chain by Frontier#finish.  Null out any
     * state gathered during processing.
     */
    public void processingCleanup() {
        this.httpRecorder = null;
        this.fetchStatus = S_UNATTEMPTED;
        this.setPrerequisite(false);
        this.contentSize = UNCALCULATED;
        this.contentLength = UNCALCULATED;
        // Clear 'links extracted' flag.
        this.linkExtractorFinished = false;
        // Clean the data map of all but registered permanent members.
        this.data = getPersistentDataMap();
        
        extraInfo = null;
        outCandidates = null;
        outLinks = null;
        
        // XXX er uh surprised this wasn't here before?
        fetchType = FetchType.UNKNOWN;
    }
    
    public Map<String,Object> getPersistentDataMap() {
        if (data == null) {
            return null;
        }
        Map<String,Object> result = new HashMap<String,Object>(getData());
        Set<String> retain = new HashSet<String>(persistentKeys);
        
        if (containsDataKey(A_HERITABLE_KEYS)) {
            @SuppressWarnings("unchecked")
            HashSet<String> heritable = (HashSet<String>)getData().get(A_HERITABLE_KEYS);
            retain.addAll(heritable);
        }
        
        result.keySet().retainAll(retain);
        return result;
    }

    /**
     * @return Credential avatars.  Null if none set.
     */
    public Set<Credential> getCredentials() {
        @SuppressWarnings("unchecked")
        Set<Credential> r = (Set<Credential>)getData().get(A_CREDENTIALS_KEY);
        if (r == null) {
            r = new HashSet<Credential>();
            getData().put(A_CREDENTIALS_KEY, r);
        }
        return r;
    }

    /**
     * @return True if there are avatars attached to this instance.
     */
    public boolean hasCredentials() {
        return containsDataKey(A_CREDENTIALS_KEY);
    }


    /**
     * Ask this URI if it was a success or not.
     *
     * Only makes sense to call this method after execution of
     * HttpMethod#execute. Regard any status larger then 0 as success
     * except for below caveat regarding 401s.  Use {@link #is2XXSuccess()} if
     * looking for a status code in the 200 range.
     *
     * <p>401s caveat: If any rfc2617 credential data present and we got a 401
     * assume it got loaded in FetchHTTP on expectation that we're to go around
     * the processing chain again. Report this condition as a failure so we
     * get another crack at the processing chain only this time we'll be making
     * use of the loaded credential data.
     *
     * @return True if ths URI has been successfully processed.
     * @see #is2XXSuccess()
     */
    public boolean isSuccess() {
        boolean result = false;
        int statusCode = this.fetchStatus;
        if (statusCode == 401 && hasRfc2617Credential()) {
            result = false;
        } else {
            result = (statusCode > 0);
        }
        return result;
    }
    
    /**
     * @return True if status code is in the 2xx range.
     * @see #isSuccess()
     */
    public boolean is2XXSuccess() {
        return this.fetchStatus >= 200 && this.fetchStatus < 300;
    }

    /**
     * @return True if we have an rfc2617 payload.
     */
    public boolean hasRfc2617Credential() {
        Set<Credential> credentials = getCredentials();
        if (credentials != null && credentials.size() > 0) {
            for (Credential credential : credentials) {
                if(credential instanceof HttpAuthenticationCredential) {
                    return true; 
                }
            }
        }
        return false; 
    }

    /**
     * Set the retained content-digest value (usu. SHA1). 
     * 
     * @param digestValue
     * @deprecated Use {@link #setContentDigest(String scheme, byte[])}
     */
    public void setContentDigest(byte[] digestValue) {
        setContentDigest("SHA1", digestValue);
    }
    
    public void setContentDigest(final String scheme,
            final byte [] digestValue) {
        this.contentDigest = digestValue;
        this.contentDigestScheme = scheme;
    }
    
    public String getContentDigestSchemeString() {
        if (this.contentDigest == null) {
            return null;
        }
        return this.contentDigestScheme + ":" + getContentDigestString();
    }

    /**
     * Return the retained content-digest value, if any.
     * 
     * @return Digest value.
     */
    public byte[] getContentDigest() {
        return contentDigest;
    }
    
    public String getContentDigestString() {
        if (this.contentDigest == null) {
            return null;
        }
        return Base32.encode(this.contentDigest);
    }

    transient protected Object holder;
    transient protected Object holderKey;

    /**
     * Remember a 'holder' to which some enclosing/queueing
     * facility has assigned this CrawlURI
     * .
     * @param obj
     */
    public void setHolder(Object obj) {
        holder=obj;
    }

    /**
     * Return the 'holder' for the convenience of 
     * an external facility.
     *
     * @return holder
     */
    public Object getHolder() {
        return holder;
    }

    /**
     * Remember a 'holderKey' which some enclosing/queueing
     * facility has assigned this CrawlURI
     * .
     * @param obj
     */
    public void setHolderKey(Object obj) {
        holderKey=obj;
    }
    /**
     * Return the 'holderKey' for convenience of 
     * an external facility (Frontier).
     * 
     * @return holderKey 
     */
    public Object getHolderKey() {
        return holderKey;
    }

    /**
     * Get the ordinal (serial number) assigned at creation.
     * 
     * @return ordinal
     */
    public long getOrdinal() {
        return ordinal;
    }
    
    
    public void setOrdinal(long o) {
        this.ordinal = o;
    }

    /** spot for an integer cost to be placed by external facility (frontier).
     *  cost is truncated to 8 bits at times, so should not exceed 255 */
    protected int holderCost = UNCALCULATED;
    /**
     * Return the 'holderCost' for convenience of external facility (frontier)
     * @return value of holderCost
     */
    public int getHolderCost() {
        return holderCost;
    }

    /**
     * Remember a 'holderCost' which some enclosing/queueing
     * facility has assigned this CrawlURI
     * @param cost value to remember
     */
    public void setHolderCost(int cost) {
        holderCost = cost;
    }

    /** 
     * All discovered outbound Links (navlinks, embeds, etc.) 
     * Can either contain Link instances or CrawlURI instances, or both.
     * The LinksScoper processor converts Link instances in this collection
     * to CrawlURI instances. 
     */
    protected transient Collection<Link> outLinks = new HashSet<Link>();
    
    protected transient Collection<CrawlURI> outCandidates = new HashSet<CrawlURI>();
    
    /**
     * Returns discovered links.  The returned collection might be empty if
     * no links were discovered, or if something like LinksScoper promoted
     * the links to CrawlURIs.
     * 
     * @return Collection of all discovered outbound Links
     */
    public Collection<Link> getOutLinks() {
        return outLinks;
//        return Transform.subclasses(outLinks, Link.class);
    }
    
    /**
     * Returns discovered candidate URIs.  The returned collection will be
     * emtpy until something like LinksScoper promotes discovered Links
     * into CrawlURIs.
     * 
     * @return  Collection of candidate URIs
     */
    public Collection<CrawlURI> getOutCandidates() {
        return outCandidates;
    }
    
    /**
     * Set the (HTML) Base URI used for derelativizing internal URIs. 
     * 
     * @param baseHref String base href to use
     * @throws URIException if supplied string cannot be interpreted as URI
     */
    public void setBaseURI(String baseHref) throws URIException {
        getData().put(A_HTML_BASE, UURIFactory.getInstance(baseHref));
    }
      
    /**
     * Get the (HTML) Base URI used for derelativizing internal URIs. 
     *
     * @return UURI base URI previously set 
     */  
    public UURI getBaseURI() {
        if (!containsDataKey(A_HTML_BASE)) {
            return getUURI();
        }
        return (UURI)getData().get(A_HTML_BASE);
    }
    
    /**
     * Add the key of  items you want to persist across
     * processings.
     * @param key Key to add.
     */
    public static Collection<String> getPersistentDataKeys() {
        return persistentKeys;
    }

    public void addPersistentDataMapKey(String s) {
        if (!persistentKeys.contains(s)) {
            addDataPersistentMember(s);
        }
    }
    
    /**
     * Add the key of data map items you want to persist across
     * processings.
     * @param key Key to add.
     */
    public static void addDataPersistentMember(String key) {
        persistentKeys.add(key);
    }
    
    /**
     * Remove the key from those data map members persisted. 
     * @param key Key to remove.
     * @return True if list contained the element.
     */
    public static boolean removeDataPersistentMember(String key) {
        return persistentKeys.remove(key);
    }

    private void writeObject(ObjectOutputStream stream) throws IOException {
        stream.defaultWriteObject();
        stream.writeObject((data==null || data.isEmpty()) ? null : data);
      }
    
    private void readObject(ObjectInputStream stream) throws IOException,
    ClassNotFoundException {
        stream.defaultReadObject();
        @SuppressWarnings("unchecked")
        Map<String,Object> temp = (Map<String,Object>)stream.readObject();
        this.data = temp;
        outLinks = new HashSet<Link>();
        outCandidates = new HashSet<CrawlURI>();
    }

    /**
     * Read a UURI from a String, handling a null or URIException
     * 
     * @param u String or null from which to create UURI
     * @return the best UURI instance creatable
     */
    protected UURI readUuri(String u) {
        if (u == null) {
            return null;
        }
        try {
            return UURIFactory.getInstance(u);
        } catch (URIException ux) {
            // simply continue to next try
        }
        try {
            // try adding an junk scheme
            return UURIFactory.getInstance("invalid:" + u);
        } catch (URIException ux) {
            ux.printStackTrace();
            // ignored; method continues
        }
        try {
            // return total junk
            return UURIFactory.getInstance("invalid:");
        } catch (URIException e) {
            e.printStackTrace();
            return null;
        }
    }
    


    public String getDNSServerIPLabel() {
        if (data == null) {
            return null;
        } else {
            return (String)data.get(A_DNS_SERVER_IP_LABEL);
        }
    }

    public long getFetchBeginTime() {
        if (containsDataKey(CoreAttributeConstants.A_FETCH_BEGAN_TIME)) {
            return (Long)getData().get(CoreAttributeConstants.A_FETCH_BEGAN_TIME);
        } else {
            return 1L;
        }
    }

    public long getFetchCompletedTime() {
        if (containsDataKey(A_FETCH_COMPLETED_TIME)) {
            return (Long)getData().get(A_FETCH_COMPLETED_TIME);
        } else {
            return 0L;
        }
    }

    public long getFetchDuration() {
        if (!containsDataKey(A_FETCH_COMPLETED_TIME)) {
            return -1;
        }

        long completedTime = getFetchCompletedTime();
        long beganTime = getFetchBeginTime();
        return completedTime - beganTime;
    }
    
    public FetchType getFetchType() {
        return fetchType;
    }
    
    public Collection<Throwable> getNonFatalFailures() {
        @SuppressWarnings("unchecked")
        List<Throwable> list = (List<Throwable>)getData().get(A_NONFATAL_ERRORS);
        if (list == null) {
            list = new ArrayList<Throwable>();
            getData().put(A_NONFATAL_ERRORS, list);
        }
        
        // FIXME: Previous code automatically added annotation when "localized error"
        // was added, override collection to implement that?
        return list;
    }


    public void setDNSServerIPLabel(String label) {
        getData().put(A_DNS_SERVER_IP_LABEL, label);
    }

    public void setError(String msg) {
        // TODO: Figure out where this is read, if ever.
        getData().put("error", msg);
    }

    public void setFetchBeginTime(long time) {
        getData().put(CoreAttributeConstants.A_FETCH_BEGAN_TIME, time);
    }

    public void setFetchCompletedTime(long time) {
        getData().put(A_FETCH_COMPLETED_TIME, time);
    }

    public void setFetchType(FetchType type) {
        fetchType = type;
    }

    public void setForceRetire(boolean b) {
        getData().put(A_FORCE_RETIRE, b);
    }

    public void setBaseURI(UURI base) {
        getData().put(A_HTML_BASE, base);
    }
    
    public Map<String,Object> getData() {
        if (data == null) {
            data = new HashMap<String,Object>();
        }
        return data;
    }

    /**
     * Set the <tt>isSeed</tt> attribute of this URI.
     * @param b Is this URI a seed, true or false.
     */
    public void setSeed(boolean b) {
        this.isSeed = b;
        if (this.isSeed) {
            if(pathFromSeed==null) {
                this.pathFromSeed = "";
            }
//          seeds created on redirect must have a via to be recognized; don't clear
//            setVia(null);
        }
    }

    /**
     * @return Whether seeded.
     */
    public boolean isSeed() {
        return this.isSeed;
    }
  
    /**
     * @return UURI
     */
    public UURI getUURI() {
        return this.uuri;
    }

    /**
     * @return String of URI
     */
    public String getURI() {
        return getUURI().toCustomString();
    }
    /**
     * @return path (hop-types) from seed
     */
    public String getPathFromSeed() {
        return this.pathFromSeed;
    }

    /**
     * @return URI via which this one was discovered
     */
    public UURI getVia() {
        return this.via;
    }
    
    
    public void setVia(UURI via) {
        this.via = via;
    }


    /**
     * @return CharSequence context in which this one was discovered
     */
    public LinkContext getViaContext() {
        return this.viaContext;
    }

    
    /**
     * @return True if this CrawlURI was result of a redirect:
     * i.e. Its parent URI redirected to here, this URI was what was in 
     * the 'Location:' or 'Content-Location:' HTTP Header.
     */
    public boolean isLocation() {
        return this.pathFromSeed != null && this.pathFromSeed.length() > 0 &&
            this.pathFromSeed.charAt(this.pathFromSeed.length() - 1) ==
                Hop.REFER.getHopChar();
    }

    
//    public void setStateProvider(SheetManager manager) {
//        if(this.provider!=null) {
//            return;
//        }
//        this.manager = manager;
////        this.provider = manager.findConfig(SURT.fromURI(toString()));
//    }
//    
//    
//    public StateProvider getStateProvider() {
//        return provider;
//    }

    
//    public <T> T get(Object module, Key<T> key) {
//        if (provider == null) {
//            throw new AssertionError("ToeThread never set up CrawlURI's sheet.");
//        }
//        return provider.get(module, key);
//    }


    //
    // Reporter implementation
    //

    public String shortReportLine() {
        return ArchiveUtils.shortReportLine(this);
    }
    
    @Override
    public Map<String, Object> shortReportMap() {
        Map<String,Object> map = new LinkedHashMap<String, Object>();
        map.put("class", getClass().getName());
        map.put("uri", getUURI().toString());
        map.put("pathFromSeed", pathFromSeed);
        map.put("flattenVia", flattenVia());
        return map;
    }

    @Override
    public void shortReportLineTo(PrintWriter w) {
        String className = this.getClass().getName();
        className = className.substring(className.lastIndexOf(".")+1);
        w.print(className);
        w.print(" ");
        w.print(getUURI().toString());
        w.print(" ");
        w.print(pathFromSeed);
        w.print(" ");
        w.print(flattenVia());
    }

    /* (non-Javadoc)
     * @see org.archive.util.Reporter#singleLineLegend()
     */
    @Override
    public String shortReportLegend() {
        return "className uri hopsPath viaUri";
    }

    /* (non-Javadoc)
     * @see org.archive.util.Reporter#reportTo(java.io.Writer)
     */
    @Override
    public void reportTo(PrintWriter writer) throws IOException {
        shortReportLineTo(writer);
        writer.print("\n");
    }

    
    /**
     * Method returns string version of this URI's referral URI.
     * @return String version of referral URI
     */
    public String flattenVia() {
        return (via == null)? "": via.toString();
    }

    
    public String getSourceTag() {
        return (String)getData().get(A_SOURCE_TAG);
    }
    
    
    public void setSourceTag(String sourceTag) {
        getData().put(A_SOURCE_TAG, sourceTag);
        makeHeritable(A_SOURCE_TAG);
    }

    
    /** Make the given key 'heritable', meaning its value will be 
     * added to descendant CrawlURIs. Only keys with immutable
     * values should be made heritable -- the value instance may 
     * be shared until the data map is serialized/deserialized. 
     * 
     * @param key to make heritable
     */
    public void makeHeritable(String key) {
        @SuppressWarnings("unchecked")
        HashSet<String> heritableKeys = (HashSet<String>)data.get(A_HERITABLE_KEYS);
        if (heritableKeys == null) {
            heritableKeys = new HashSet<String>();
            heritableKeys.add(A_HERITABLE_KEYS);
            data.put(A_HERITABLE_KEYS, heritableKeys);
        }
        heritableKeys.add(key);
    }
    
    /** Make the given key non-'heritable', meaning its value will 
     * not be added to descendant CrawlURIs. Only meaningful if
     * key was previously made heritable.  
     * 
     * @param key to make non-heritable
     */
    public void makeNonHeritable(String key) {
        @SuppressWarnings("unchecked")
        HashSet<String> heritableKeys = (HashSet<String>)data.get(A_HERITABLE_KEYS);
        if(heritableKeys == null) {
            return;
        }
        heritableKeys.remove(key);
        if(heritableKeys.size()==1) {
            // only remaining heritable key is itself; disable completely
            data.remove(A_HERITABLE_KEYS);
        }
    }

    
    /**
     * Get the token (usually the hostname + port) which indicates
     * what "class" this CrawlURI should be grouped with,
     * for the purposes of ensuring only one item of the
     * class is processed at once, all items of the class
     * are held for a politeness period, etc.
     *
     * @return Token (usually the hostname) which indicates
     * what "class" this CrawlURI should be grouped with.
     */
    public String getClassKey() {
        return classKey;
    }

    public void setClassKey(String key) {
        classKey = key;
    }

    
    /**
     * If this method returns true, this URI should be fetched even though
     * it already has been crawled. This also implies
     * that this URI will be scheduled for crawl before any other waiting
     * URIs for the same host.
     *
     * This value is used to refetch any expired robots.txt or dns-lookups.
     *
     * @return true if crawling of this URI should be forced
     */
    public boolean forceFetch() {
        return forceRevisit;
    }

   /**
     * Method to signal that this URI should be fetched even though
     * it already has been crawled. Setting this to true also implies
     * that this URI will be scheduled for crawl before any other waiting
     * URIs for the same host.
     *
     * This value is used to refetch any expired robots.txt or dns-lookups.
     *
     * @param b set to true to enforce the crawling of this URI
     */
    public void setForceFetch(boolean b) {
        forceRevisit = b;
    }

    
    /**
     * Tally up the number of transitive (non-simple-link) hops at
     * the end of this CrawlURI's pathFromSeed.
     * 
     * In some cases, URIs with greater than zero but less than some
     * threshold such hops are treated specially. 
     * 
     * <p>TODO: consider moving link-count in here as well, caching
     * calculation, and refactoring CrawlScope.exceedsMaxHops() to use this. 
     * 
     * @return Transhop count.
     */
    public int getTransHops() {
        String path = getPathFromSeed();
        int transCount = 0;
        for(int i=path.length()-1;i>=0;i--) {
            if(path.charAt(i)==Hop.NAVLINK.getHopChar()) {
                break;
            }
            transCount++;
        }
        return transCount;
    }

    
    /**
     * Inherit (copy) the relevant keys-values from the ancestor. 
     * 
     * @param ancestor
     */
    protected void inheritFrom(CrawlURI ancestor) {
        Map<String,Object> adata = ancestor.getData();
        @SuppressWarnings("unchecked")
        HashSet<String> heritableKeys = (HashSet<String>)adata.get(A_HERITABLE_KEYS);
        Map<String,Object> thisData = getData();
        if (heritableKeys != null) {
            for (String key: heritableKeys) {
                thisData.put(key, adata.get(key));
            }
        }
    }
    
    /**
     * Utility method for creation of CandidateURIs found extracting
     * links from this CrawlURI.
     * @param baseUURI BaseUURI for <code>link</code>.
     * @param link Link to wrap CandidateURI in.
     * @return New candidateURI wrapper around <code>link</code>.
     * @throws URIException
     */
    public CrawlURI createCrawlURI(UURI baseUURI, Link link)
    throws URIException {
        UURI u = (link.getDestination() instanceof UURI)?
            (UURI)link.getDestination():
            UURIFactory.getInstance(baseUURI,
                link.getDestination().toString());
        CrawlURI newCaURI = new CrawlURI(u, 
                extendHopsPath(getPathFromSeed(),link.getHopType().getHopChar()),
                getUURI(), link.getContext());
        newCaURI.inheritFrom(this);
        return newCaURI;
    }

    /**
     * Extend a 'hopsPath' (pathFromSeed string of single-character hop-type symbols),
     * keeping the number of displayed hop-types under MAX_HOPS_DISPLAYED. For longer
     * hops paths, precede the string with a integer and '+', then the displayed 
     * hops. 
     * 
     * @param pathFromSeed
     * @param hopChar
     * @return
     */
    public static String extendHopsPath(String pathFromSeed, char hopChar) {
        if(pathFromSeed.length()<MAX_HOPS_DISPLAYED) {
            return pathFromSeed + hopChar;
        }
        int plusIndex = pathFromSeed.indexOf('+');
        int prevOverflow = (plusIndex<0) ? 0 : Integer.parseInt(pathFromSeed.substring(0,plusIndex));
        return (prevOverflow+1)+"+"+pathFromSeed.substring(plusIndex+2)+hopChar; 
    }

    /**
     * Utility method for creation of CandidateURIs found extracting
     * links from this CrawlURI.
     * @param baseUURI BaseUURI for <code>link</code>.
     * @param link Link to wrap CandidateURI in.
     * @param scheduling How new CandidateURI should be scheduled.
     * @param seed True if this CandidateURI is a seed.
     * @return New candidateURI wrapper around <code>link</code>.
     * @throws URIException
     */
    public CrawlURI createCrawlURI(UURI baseUURI, Link link,
        int scheduling, boolean seed)
    throws URIException {
        final CrawlURI caURI = createCrawlURI(baseUURI, link);
        caURI.setSchedulingDirective(scheduling);
        caURI.setSeed(seed);
        return caURI;
    }

    
    /**
     * @return The UURI this CandidateURI wraps as a string 
     */
    public String toString() {
        return getUURI().toCustomString();
    }

    
    public void incrementDiscardedOutLinks() {
        discardedOutlinks++;
    }

    /**
     * @return the precedence
     */
    public int getPrecedence() {
        return precedence;
    }

    /**
     * @param precedence the precedence to set
     */
    public void setPrecedence(int precedence) {
        this.precedence = precedence;
    }
    
    /**
     * Get the UURI that should be used as the basis of policy/overlay
     * decisions. In the case of prerequisites, this is the URI that 
     * triggered the prerequisite -- the 'via' -- so that the prerequisite
     * lands in the same queue, with the same overlay values, as the 
     * triggering URI. 
     * @return UURI to use for policy decisions
     */
    public UURI getPolicyBasisUURI() {
        UURI effectiveuuri = null;
        // always use 'via' of prerequisite URIs, if available, so
        // prerequisites go to same queue as trigger URI
        if (getPathFromSeed().endsWith(Hop.PREREQ.getHopString())) {
            effectiveuuri = getVia();
        }
        if(effectiveuuri==null) {
            effectiveuuri = getUURI();
        }
        return effectiveuuri;
    }
    
    
    //
    // OverridesSource implementation
    //
    transient protected ArrayList<String> overlayNames = null;
    transient protected OverlayMapsSource overlayMapsSource; 
    public boolean haveOverlayNamesBeenSet() {
        return overlayNames != null;
    }
    
    public ArrayList<String> getOverlayNames() {
        if(overlayNames == null) {
            overlayNames = new ArrayList<String>(); 
        }
        return overlayNames;
    }

    public Map<String, Object> getOverlayMap(String name) {
        return overlayMapsSource.getOverlayMap(name);
    }

    public void setOverlayMapsSource(OverlayMapsSource overrideMapsSource) {
        this.overlayMapsSource = overrideMapsSource;
    }

    protected String canonicalString; 
    public void setCanonicalString(String canonical) {
        this.canonicalString = canonical; 
    }
    public String getCanonicalString() {
        if(StringUtils.isEmpty(canonicalString)){
            logger.warning("canonicalString unset, returning uncanonicalized " + getURI());
            return getURI();
        }
        return canonicalString;
    }

    protected long politenessDelay = -1; 
    public void setPolitenessDelay(long polite) {
        this.politenessDelay = polite; 
    }
    public long getPolitenessDelay() {
        if(politenessDelay<0) {
            logger.warning("politessDelay unset, returning default 5000 for " + this);
            return 5000;
        }
        return this.politenessDelay;
    }

    transient protected CrawlURI fullVia; 
    public void setFullVia(CrawlURI curi) {
        this.fullVia = curi; 
    }
    public CrawlURI getFullVia() {
        return fullVia;
    }

    /**
     * A future time at which this CrawlURI should be reenqueued.
     */
    protected long rescheduleTime = -1;
    public void setRescheduleTime(long time) {
        this.rescheduleTime = time;
    }
    public long getRescheduleTime() {
        return this.rescheduleTime;
    }

    /**
     * Reset state that that should not persist when a URI is
     * rescheduled for a specific future time.
     */
    public void resetForRescheduling() {
        // retries from now don't count against future try
        resetFetchAttempts();
        // deferrals from now don't count against future try
        resetDeferrals();
    }

    public boolean includesRetireDirective() {
        return containsDataKey(A_FORCE_RETIRE) 
         && (Boolean)getData().get(A_FORCE_RETIRE);
    }
    
    
    
    protected JSONObject extraInfo;

    public JSONObject getExtraInfo() {
        if (extraInfo == null) {
            extraInfo = new JSONObject();
        }
        return extraInfo;
    }

    public void addExtraInfo(String key, Object value) {
        try {
            getExtraInfo().put(key, value);
        } catch (JSONException e) {
            logger.log(Level.WARNING, "failed to add extra info", e);
        }
    }
    
    // Kryo support
    @SuppressWarnings("unused")
    private CrawlURI() {}
    public static void autoregisterTo(AutoKryo kryo) {
//        kryo.register(CrawlURI.class,new DeflateCompressor(kryo.newSerializer(CrawlURI.class)));
        kryo.register(CrawlURI.class);
        kryo.autoregister(byte[].class); 
        kryo.autoregister(java.util.HashSet.class); 
        kryo.autoregister(java.util.HashMap.class); 
        kryo.autoregister(org.archive.net.UURI.class); 
        kryo.autoregister(org.archive.modules.extractor.HTMLLinkContext.class); 
        kryo.autoregister(org.archive.modules.extractor.LinkContext.SimpleLinkContext.class);
        kryo.autoregister(java.util.HashMap[].class); 
        kryo.autoregister(org.archive.modules.credential.HttpAuthenticationCredential.class);
        kryo.autoregister(org.archive.modules.credential.HtmlFormCredential.class);
        kryo.setRegistrationOptional(true);
    }
    
    /**
     * Do all actions associated with setting a <code>CrawlURI</code> as
     * requiring a prerequisite.
     *
     * @param lastProcessorChain Last processor chain reference.  This chain is
     * where this <code>CrawlURI</code> goes next.
     * @param preq Object to set a prerequisite.
     * @return the newly created prerequisite CrawlURI
     * @throws URIException
     */
    public CrawlURI markPrerequisite(String preq) 
    throws URIException {
        UURI src = getUURI();
        UURI dest = UURIFactory.getInstance(src, preq);
        LinkContext lc = LinkContext.PREREQ_MISC;
        Hop hop = Hop.PREREQ;
        Link link = new Link(src, dest, lc, hop);
        CrawlURI caUri = createCrawlURI(getBaseURI(), link);
        caUri.setPrerequisite(true);
        // TODO: consider moving some of this to candidate-handling
        int prereqPriority = getSchedulingDirective() - 1;
        if (prereqPriority < 0) {
            prereqPriority = 0;
            logger.severe("Unable to promote prerequisite " + caUri + " above " + this);
        }
        caUri.setSchedulingDirective(prereqPriority);
        caUri.setForceFetch(true);
        setPrerequisiteUri(caUri);
        incrementDeferrals();
        setFetchStatus(S_DEFERRED);
        
        return caUri;
    }

    public boolean containsContentTypeCharsetDeclaration() {
        // TODO can this regex be improved? should the test consider if its legal? 
        return getContentType().matches("(?i).*charset=.*");
    }

    /**
     * @param key http response header key (case-insensitive)
     * @return value of the header or null if there is no such header
     */
    public String getHttpResponseHeader(String key) {
        @SuppressWarnings("unchecked")
        Map<String, String> httpResponseHeaders = (Map<String, String>) getData().get(A_HTTP_RESPONSE_HEADERS);
        if (httpResponseHeaders == null) {
            return null;
        }
        return httpResponseHeaders.get(key.toLowerCase());
    }

    public void putHttpResponseHeader(String key, String value) {
        @SuppressWarnings("unchecked")
        Map<String, String> httpResponseHeaders = (Map<String, String>) getData().get(A_HTTP_RESPONSE_HEADERS);
        if (httpResponseHeaders == null) {
            httpResponseHeaders = new HashMap<String, String>();
            getData().put(A_HTTP_RESPONSE_HEADERS, httpResponseHeaders);
        }
        httpResponseHeaders.put(key.toLowerCase(), value);
    }

    @SuppressWarnings("unchecked")
    public Map<String,String> getHttpAuthChallenges() {
        return (Map<String, String>) getData().get(A_HTTP_AUTH_CHALLENGES);
    }

    public void setHttpAuthChallenges(Map<String, String> httpAuthChallenges) {
        getData().put(A_HTTP_AUTH_CHALLENGES, httpAuthChallenges);
    }
<<<<<<< HEAD
    
    @SuppressWarnings("unchecked")
    public HashMap<String, Object>[] getFetchHistory() {
        return (HashMap<String,Object>[]) getData().get(A_FETCH_HISTORY);
    }
        
=======

    public HashMap<String, Object> getContentDigestHistory() {
        @SuppressWarnings("unchecked")
        HashMap<String, Object> contentDigestHistory = (HashMap<String, Object>) getData().get(A_CONTENT_DIGEST_HISTORY);
        
        if (contentDigestHistory == null) {
            contentDigestHistory = new HashMap<String, Object>();
            getData().put(A_CONTENT_DIGEST_HISTORY, contentDigestHistory);
        }
        
        return contentDigestHistory;
    }

    public boolean hasContentDigestHistory() {
        return getData().get(A_CONTENT_DIGEST_HISTORY) != null;
    }

>>>>>>> 3612396f
}<|MERGE_RESOLUTION|>--- conflicted
+++ resolved
@@ -56,11 +56,8 @@
 import static org.archive.modules.fetcher.FetchStatusCodes.S_TOO_MANY_RETRIES;
 import static org.archive.modules.fetcher.FetchStatusCodes.S_UNATTEMPTED;
 import static org.archive.modules.fetcher.FetchStatusCodes.S_UNFETCHABLE_URI;
-<<<<<<< HEAD
 import static org.archive.modules.recrawl.RecrawlAttributeConstants.A_FETCH_HISTORY;
-=======
 import static org.archive.modules.recrawl.RecrawlAttributeConstants.A_CONTENT_DIGEST_HISTORY;
->>>>>>> 3612396f
 
 import java.io.IOException;
 import java.io.ObjectInputStream;
@@ -1893,15 +1890,12 @@
     public void setHttpAuthChallenges(Map<String, String> httpAuthChallenges) {
         getData().put(A_HTTP_AUTH_CHALLENGES, httpAuthChallenges);
     }
-<<<<<<< HEAD
     
     @SuppressWarnings("unchecked")
     public HashMap<String, Object>[] getFetchHistory() {
         return (HashMap<String,Object>[]) getData().get(A_FETCH_HISTORY);
     }
         
-=======
-
     public HashMap<String, Object> getContentDigestHistory() {
         @SuppressWarnings("unchecked")
         HashMap<String, Object> contentDigestHistory = (HashMap<String, Object>) getData().get(A_CONTENT_DIGEST_HISTORY);
@@ -1917,6 +1911,4 @@
     public boolean hasContentDigestHistory() {
         return getData().get(A_CONTENT_DIGEST_HISTORY) != null;
     }
-
->>>>>>> 3612396f
 }