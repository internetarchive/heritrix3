/*
 *  This file is part of the Heritrix web crawler (crawler.archive.org).
 *
 *  Licensed to the Internet Archive (IA) by one or more individual 
 *  contributors. 
 *
 *  The IA licenses this file to You under the Apache License, Version 2.0
 *  (the "License"); you may not use this file except in compliance with
 *  the License.  You may obtain a copy of the License at
 *
 *      http://www.apache.org/licenses/LICENSE-2.0
 *
 *  Unless required by applicable law or agreed to in writing, software
 *  distributed under the License is distributed on an "AS IS" BASIS,
 *  WITHOUT WARRANTIES OR CONDITIONS OF ANY KIND, either express or implied.
 *  See the License for the specific language governing permissions and
 *  limitations under the License.
 */
package org.archive.modules.postprocessor;


import java.net.MalformedURLException;
import java.util.ArrayList;
import java.util.concurrent.atomic.AtomicInteger;
import java.util.concurrent.ConcurrentLinkedQueue;
import java.util.Date;
import java.util.logging.Level;
import java.util.logging.Logger;

import org.apache.commons.collections.Closure;
import org.archive.crawler.framework.Frontier;
import org.archive.crawler.frontier.AbstractFrontier;
import org.archive.crawler.frontier.BdbFrontier;
import org.archive.modules.CrawlURI;
import org.archive.modules.Processor;
import org.archive.modules.net.ServerCache;
import org.archive.spring.KeyedProperties;
import org.archive.trough.TroughClient;
import org.archive.util.MimetypeUtils;
import org.springframework.beans.factory.annotation.Autowired;
import org.springframework.context.Lifecycle;

/**
 * Post insert statements for these two tables.
 * 
 * CREATE TABLE crawled_url(
 *         id INTEGER PRIMARY KEY AUTOINCREMENT,
 *         timestamp DATETIME,
 *         status_code INTEGER,
 *         size BIGINT,
 *         payload_size BIGINT,
 *         url VARCHAR(4000),
 *         hop_path VARCHAR(255),
 *         is_seed_redirect INTEGER(1),
 *         via VARCHAR(255),
 *         mimetype VARCHAR(255),
 *         content_digest VARCHAR(255),
 *         seed VARCHAR(4000),
 *         is_duplicate INTEGER(1),
 *         warc_filename VARCHAR(255),
 *         warc_offset VARCHAR(255),
 *         warc_content_bytes BIGINT,
 *         host VARCHAR(255));
 *
 * CREATE TABLE uncrawled_url(
 *         id INTEGER PRIMARY KEY AUTOINCREMENT,
 *         timestamp DATETIME,
 *         url VARCHAR(4000),
 *         hop_path VARCHAR(255),
 *         status_code INTEGER,
 *         via VARCHAR(255),
 *         seed VARCHAR(4000),
 *         host VARCHAR(255));
 * 
 * import doublethink
 * import requests
 * database_id = '300001'
 * rethinker = doublethink.Rethinker(db="trough_configuration", servers=settings['RETHINKDB_HOSTS'])
 * services = doublethink.ServiceRegistry(rethinker)
 * master_node = services.unique_service('trough-sync-master')
 * write_url = requests.post(master_node['url']), database_id)
 *
 * response = requests.post(write_url, 'INSERT INTO crawled_urls SET ...')
 * if not response == 'OK':
 *     logging.warn('there was an error, probably')
 * 
 * https://github.com/jkafader/trough
 * 
 */
public class TroughCrawlLogFeed extends Processor implements Lifecycle {

    protected static final Logger logger = Logger.getLogger(TroughCrawlLogFeed.class.getName());

    protected static final int BATCH_MAX_TIME_MS = 20 * 1000;
    protected static final int BATCH_MAX_SIZE = 400;
    protected static final String CRAWLED_BATCH = "crawled";
    protected static final String UNCRAWLED_BATCH = "uncrawled";
    protected AtomicInteger crawledBatchSize = new AtomicInteger(0);
    protected AtomicInteger uncrawledBatchSize = new AtomicInteger(0);

    protected KeyedProperties kp = new KeyedProperties();
    public KeyedProperties getKeyedProperties() {
        return kp;
    }

    public void setSegmentId(String segmentId) {
        kp.put("segmentId", segmentId);
    }
    public String getSegmentId() {
        return (String) kp.get("segmentId");
    }

    /**
     * @param rethinkUrl url with schema rethinkdb:// pointing to
     *          trough configuration database
     */
    public void setRethinkUrl(String rethinkUrl) {
        kp.put("rethinkUrl", rethinkUrl);
    }
    public String getRethinkUrl() {
        return (String) kp.get("rethinkUrl");
    }

    protected TroughClient troughClient = null;

    protected TroughClient troughClient() throws MalformedURLException {
        if (troughClient == null) {
            troughClient = new TroughClient(getRethinkUrl(), null);
            troughClient.start();
        }
        return troughClient;
    }

    protected ConcurrentLinkedQueue<Object[]> crawledBatch = new ConcurrentLinkedQueue<Object[]>();
    protected long crawledBatchLastTime = System.currentTimeMillis();
    protected ConcurrentLinkedQueue<Object[]> uncrawledBatch = new ConcurrentLinkedQueue<Object[]>();
    protected long uncrawledBatchLastTime = System.currentTimeMillis();

    protected Frontier frontier;
    public Frontier getFrontier() {
        return this.frontier;
    }
    /** Autowired frontier, needed to determine when a url is finished. */
    @Autowired
    public void setFrontier(Frontier frontier) {
        this.frontier = frontier;
    }

    protected ServerCache serverCache;
    public ServerCache getServerCache() {
        return this.serverCache;
    }
    @Autowired
    public void setServerCache(ServerCache serverCache) {
        this.serverCache = serverCache;
    }

    @Override
    protected boolean shouldProcess(CrawlURI curi) {
        if (frontier instanceof AbstractFrontier) {
            return !((AbstractFrontier) frontier).needsReenqueuing(curi);
        } else {
            return false;
        }
    }
    
    protected boolean dumpPendingAtClose = true;
    public boolean getDumpPendingAtClose() {
	return dumpPendingAtClose;
    }
    public void setDumpPendingAtClose(boolean dumpPendingAtClose) {
	this.dumpPendingAtClose = dumpPendingAtClose;
    }

    protected boolean forceBatchPosting = false;
    protected boolean getForceBatchPosting() {
	return forceBatchPosting;
    }
    protected void setForceBatchPosting(boolean forceBatchPosting) {
	this.forceBatchPosting = forceBatchPosting;
    }

    @Override
    public synchronized void stop() {
        if (!isRunning) {
            return;
        }
        if (!crawledBatch.isEmpty()) {
            setForceBatchPosting(true);
            postBatch(crawledBatch, crawledBatchSize, CRAWLED_BATCH);
            setForceBatchPosting(false);
        }

        if (frontier instanceof BdbFrontier) {
            Closure closure = new Closure() {
                public void execute(Object o) {
                    try {
                        innerProcess((CrawlURI) o);
                    } catch (InterruptedException e) {
                    }
                }
            };

            if(getDumpPendingAtClose()) {
                logger.info("dumping " + frontier.queuedUriCount() + " queued urls to trough feed");
                setForceBatchPosting(true);
                ((BdbFrontier) frontier).forAllPendingDo(closure);
                postBatch(uncrawledBatch, uncrawledBatchSize, UNCRAWLED_BATCH);
                setForceBatchPosting(false);
                    logger.info("dumped " + frontier.queuedUriCount() + " queued urls to trough feed");
            }
        } else {
            logger.warning("frontier is not a BdbFrontier, cannot dump queued urls to trough feed");
        }

        // String rateStr = String.format("%1.1f", 0.01 * stats.errors / stats.total);
        // logger.info("final error count: " + stats.errors + "/" + stats.total + " (" + rateStr + "%)");
        super.stop();
    }

    @Override
    protected void innerProcess(CrawlURI curi) throws InterruptedException {
        if (curi.getFetchStatus() > 0) {
            // compute warcContentBytes
            long warcContentBytes;
            if (curi.getExtraInfo().opt("warcFilename") != null) {
                if (curi.isRevisit()) {
                    warcContentBytes = curi.getContentSize() - curi.getContentLength();
                } else {
                    warcContentBytes = curi.getContentSize();
                }
            } else {
                warcContentBytes = 0;
            }

            Object[] values = new Object[] {
                    new Date(curi.getFetchBeginTime()),
                    curi.getFetchStatus(),
                    curi.getContentSize(),
                    curi.getContentLength(),
                    curi,
                    curi.getPathFromSeed(),
                    (curi.isSeed() && !"".equals(curi.getPathFromSeed())) ? 1 : 0,
                    curi.getVia(),
                    MimetypeUtils.truncate(curi.getContentType()),
                    curi.getContentDigestSchemeString(),
                    curi.getSourceTag(),
                    curi.isRevisit() ? 1 : 0,
                    curi.getExtraInfo().opt("warcFilename"),
                    curi.getExtraInfo().opt("warcOffset"),
                    warcContentBytes,
                    serverCache.getHostFor(curi.getUURI()).getHostName(),
            };

            crawledBatch.add(values);

            if (crawledBatchSize.incrementAndGet() >= BATCH_MAX_SIZE || System.currentTimeMillis() - crawledBatchLastTime > BATCH_MAX_TIME_MS) {
                postBatch(crawledBatch, crawledBatchSize, CRAWLED_BATCH);
            }
        } else {
            Object[] values = new Object[] {
                    new Date(),
                    curi,
                    curi.getPathFromSeed(),
                    curi.getFetchStatus(),
                    curi.getVia(),
                    curi.getSourceTag(),
                    serverCache.getHostFor(curi.getUURI()).getHostName(),
            };

            uncrawledBatch.add(values);
            if (uncrawledBatchSize.incrementAndGet() >= BATCH_MAX_SIZE || System.currentTimeMillis() - uncrawledBatchLastTime > BATCH_MAX_TIME_MS) {
                postBatch(uncrawledBatch, uncrawledBatchSize, UNCRAWLED_BATCH);
            }
        }
    }

    protected void postBatch(ConcurrentLinkedQueue<Object[]> batch, AtomicInteger batchSize, String batchType) {
        ArrayList<Object[]> crawlLogLines = new ArrayList<Object[]>();
        synchronized (batch) {
            //read and remove log lines from batch into local variable so we can exit the synchronized block asap
            if (batchSize.get() >= BATCH_MAX_SIZE || getForceBatchPosting()) {
                while(!batch.isEmpty()) {
                    Object[] crawlLine = batch.poll();
                    if(crawlLine != null)
                        crawlLogLines.add(crawlLine);
                    else
                        break;
                }
                batchSize.getAndSet(batch.size()); //size() is O(n). Use sparingly. Should be near zero right now.
                logger.info("posting batch of " + crawlLogLines.size() + " " + batchType + " urls to trough segment " + getSegmentId());
            }
        }
        if( crawlLogLines != null && crawlLogLines.size() > 0){
            StringBuffer sqlTmpl = new StringBuffer();
            int numCols=0;
            switch(batchType){
                case CRAWLED_BATCH:
                    sqlTmpl.append("insert into crawled_url ("
                            + "timestamp, status_code, size, payload_size, url, hop_path, is_seed_redirect, "
                            + "via, mimetype, content_digest, seed, is_duplicate, warc_filename, "
                            + "warc_offset, warc_content_bytes, host)  values "
                            + "(%s, %s, %s, %s, %s, %s, %s, %s, %s, %s, %s, %s, %s, %s, %s, %s)");
                    for (int i = 1; i < crawlLogLines.size(); i++) {
                        sqlTmpl.append(", (%s, %s, %s, %s, %s, %s, %s, %s, %s, %s, %s, %s, %s, %s, %s, %s)");
                    }
                    numCols=16;
                    break;
                case UNCRAWLED_BATCH:
                    sqlTmpl.append(
                            "insert into uncrawled_url (timestamp, url, hop_path, status_code, via, seed, host)"
                                    + " values (%s, %s, %s, %s, %s, %s, %s)");

                    for (int i = 1; i < crawlLogLines.size(); i++) {
                        sqlTmpl.append(", (%s, %s, %s, %s, %s, %s, %s)");
                    }
                    numCols=7;
                    break;
            }

            /*
            Trough takes a single object array for the values we insert, so an array of size (N columns * X rows).
            We read each row in column by column, then repeat for each row.
             */
            Object[] flattenedValues = new Object[numCols * crawlLogLines.size()];
            for (int i = 0; i < crawlLogLines.size(); i++) {
                System.arraycopy(crawlLogLines.get(i),0,flattenedValues, numCols * i,numCols);
            }
<<<<<<< HEAD

            try {
                troughClient().write(getSegmentId(), sqlTmpl.toString(), flattenedValues);
            } catch (Exception e) {
                logger.log(Level.WARNING, "problem posting batch of " + crawlLogLines.size() + " " + batchType + " urls to trough segment " + getSegmentId(), e);
            }

            switch(batchType) {
                case CRAWLED_BATCH:
                    crawledBatchLastTime = System.currentTimeMillis();
                    break;
                case UNCRAWLED_BATCH:
                    uncrawledBatchLastTime = System.currentTimeMillis();
                    break;
            }
        }
=======
        }
        if(batch != null && batch.size() > 0) {
            StringBuffer sqlTmpl = new StringBuffer();
            sqlTmpl.append(
                    "insert into uncrawled_url (timestamp, url, hop_path, status_code, via, seed, host)"
                            + " values (%s, %s, %s, %s, %s, %s, %s)");

            for (int i = 1; i < batch.size(); i++) {
                sqlTmpl.append(", (%s, %s, %s, %s, %s, %s, %s)");
            }

            Object[] flattenedValues = new Object[7 * batch.size()];
            for (int i = 0; i < batch.size(); i++) {
                System.arraycopy(batch.get(i),0,flattenedValues,7 * i, 7);
            }

            try {
                troughClient().write(getSegmentId(), sqlTmpl.toString(), flattenedValues);
            } catch (Exception e) {
                logger.log(Level.WARNING, "problem posting batch of " + batch.size() + " uncrawled urls to trough segment " + getSegmentId(), e);
            }

            uncrawledBatchLastTime = System.currentTimeMillis();
            uncrawledBatch.clear();
        }

>>>>>>> 4625a78a
    }
}<|MERGE_RESOLUTION|>--- conflicted
+++ resolved
@@ -326,7 +326,6 @@
             for (int i = 0; i < crawlLogLines.size(); i++) {
                 System.arraycopy(crawlLogLines.get(i),0,flattenedValues, numCols * i,numCols);
             }
-<<<<<<< HEAD
 
             try {
                 troughClient().write(getSegmentId(), sqlTmpl.toString(), flattenedValues);
@@ -343,33 +342,5 @@
                     break;
             }
         }
-=======
-        }
-        if(batch != null && batch.size() > 0) {
-            StringBuffer sqlTmpl = new StringBuffer();
-            sqlTmpl.append(
-                    "insert into uncrawled_url (timestamp, url, hop_path, status_code, via, seed, host)"
-                            + " values (%s, %s, %s, %s, %s, %s, %s)");
-
-            for (int i = 1; i < batch.size(); i++) {
-                sqlTmpl.append(", (%s, %s, %s, %s, %s, %s, %s)");
-            }
-
-            Object[] flattenedValues = new Object[7 * batch.size()];
-            for (int i = 0; i < batch.size(); i++) {
-                System.arraycopy(batch.get(i),0,flattenedValues,7 * i, 7);
-            }
-
-            try {
-                troughClient().write(getSegmentId(), sqlTmpl.toString(), flattenedValues);
-            } catch (Exception e) {
-                logger.log(Level.WARNING, "problem posting batch of " + batch.size() + " uncrawled urls to trough segment " + getSegmentId(), e);
-            }
-
-            uncrawledBatchLastTime = System.currentTimeMillis();
-            uncrawledBatch.clear();
-        }
-
->>>>>>> 4625a78a
     }
 }