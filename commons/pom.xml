--- conflicted
+++ resolved
@@ -170,17 +170,12 @@
 			<version>1.2</version>
 			<scope>runtime</scope>
 		</dependency>
-
-		<dependency>
-<<<<<<< HEAD
+		<dependency>
 			<groupId>net.java.dev.jna</groupId>
 			<artifactId>jna</artifactId>
 			<version>5.10.0</version>
 		</dependency>
-
-		<dependency>
-=======
->>>>>>> 69f231b8
+		<dependency>
 			<groupId>org.netpreserve.commons</groupId>
 			<artifactId>webarchive-commons</artifactId>
 			<version>1.1.8</version>
