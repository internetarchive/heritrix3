/*
 *  This file is part of the Heritrix web crawler (crawler.archive.org).
 *
 *  Licensed to the Internet Archive (IA) by one or more individual 
 *  contributors. 
 *
 *  The IA licenses this file to You under the Apache License, Version 2.0
 *  (the "License"); you may not use this file except in compliance with
 *  the License.  You may obtain a copy of the License at
 *
 *      http://www.apache.org/licenses/LICENSE-2.0
 *
 *  Unless required by applicable law or agreed to in writing, software
 *  distributed under the License is distributed on an "AS IS" BASIS,
 *  WITHOUT WARRANTIES OR CONDITIONS OF ANY KIND, either express or implied.
 *  See the License for the specific language governing permissions and
 *  limitations under the License.
 */
 
package org.archive.bdb;

import java.io.Closeable;
import java.io.File;
import java.io.FileFilter;
import java.io.FilenameFilter;
import java.io.IOException;
import java.io.ObjectOutputStream;
import java.io.Serializable;
import java.math.BigInteger;
import java.nio.file.Files;
import java.util.ArrayList;
import java.util.Arrays;
import java.util.HashMap;
import java.util.List;
import java.util.Map;
import java.util.concurrent.ConcurrentHashMap;
import java.util.concurrent.TimeUnit;
import java.util.logging.Level;
import java.util.logging.Logger;

import org.apache.commons.io.FileUtils;
import org.apache.commons.io.filefilter.FileFilterUtils;
import org.apache.commons.io.filefilter.IOFileFilter;
import org.archive.checkpointing.Checkpoint;
import org.archive.checkpointing.Checkpointable;
import org.archive.spring.ConfigPath;
import org.archive.util.IdentityCacheable;
import org.archive.util.ObjectIdentityBdbManualCache;
import org.archive.util.ObjectIdentityCache;
import org.archive.util.TextUtils;
import org.archive.util.bdbje.EnhancedEnvironment;
import org.springframework.beans.factory.DisposableBean;
import org.springframework.beans.factory.annotation.Autowired;
import org.springframework.context.Lifecycle;

import com.sleepycat.bind.EntryBinding;
import com.sleepycat.bind.serial.SerialBinding;
import com.sleepycat.bind.serial.StoredClassCatalog;
import com.sleepycat.bind.tuple.TupleBinding;
import com.sleepycat.je.CheckpointConfig;
import com.sleepycat.je.Database;
import com.sleepycat.je.DatabaseConfig;
import com.sleepycat.je.DatabaseException;
import com.sleepycat.je.DatabaseNotFoundException;
import com.sleepycat.je.EnvironmentConfig;
import com.sleepycat.je.util.DbBackup;

/**
 * Utility module for managing a shared BerkeleyDB-JE environment
 * 
 * @author pjack
 * @author gojomo
 */
public class BdbModule implements Lifecycle, Checkpointable, Closeable, DisposableBean {
    final private static Logger LOGGER = 
        Logger.getLogger(BdbModule.class.getName()); 

    
    private static class DatabasePlusConfig implements Serializable {
        private static final long serialVersionUID = 1L;
        public transient Database database;
        public BdbConfig config;
    }
    
    /**
     * Configuration object for databases.  Needed because 
     * {@link DatabaseConfig} is not serializable.  Also it prevents invalid
     * configurations.  (All databases opened through this module must be
     * deferred-write, because otherwise they can't sync(), and you can't
     * run a checkpoint without doing sync() first.)
     * 
     * @author pjack
     *
     */
    public static class BdbConfig implements Serializable {
        private static final long serialVersionUID = 1L;

        protected boolean allowCreate;
        protected boolean sortedDuplicates;
        protected boolean transactional;
        protected boolean deferredWrite = true; 

        public BdbConfig() {
        }

        public boolean isAllowCreate() {
            return allowCreate;
        }

        public void setAllowCreate(boolean allowCreate) {
            this.allowCreate = allowCreate;
        }

        public boolean getSortedDuplicates() {
            return sortedDuplicates;
        }

        public void setSortedDuplicates(boolean sortedDuplicates) {
            this.sortedDuplicates = sortedDuplicates;
        }

        public DatabaseConfig toDatabaseConfig() {
            DatabaseConfig result = new DatabaseConfig();
            result.setDeferredWrite(deferredWrite);
            result.setTransactional(transactional);
            result.setAllowCreate(allowCreate);
            result.setSortedDuplicates(sortedDuplicates);
            return result;
        }

        public boolean isTransactional() {
            return transactional;
        }

        public void setTransactional(boolean transactional) {
            this.transactional = transactional;
        }

        public void setDeferredWrite(boolean b) {
            this.deferredWrite = true; 
        }
    }
    
    protected ConfigPath dir = new ConfigPath("bdbmodule subdirectory","state");
    public ConfigPath getDir() {
        return dir;
    }
    public void setDir(ConfigPath dir) {
        this.dir = dir;
    }
    
    protected int cachePercent = -1;
    public int getCachePercent() {
        return cachePercent;
    }
    public void setCachePercent(int cachePercent) {
        this.cachePercent = cachePercent;
    }
    
    protected int cacheSize = -1;
    public int getCacheSize() {
        return cacheSize;
    }
    public void setCacheSize(int cacheSize) {
        this.cacheSize = cacheSize;
    }

    protected boolean useSharedCache = true; 
    public boolean getUseSharedCache() {
        return useSharedCache;
    }
    public void setUseSharedCache(boolean useSharedCache) {
        this.useSharedCache = useSharedCache;
    }

    protected long maxLogFileSize = 10000000;
    public long getMaxLogFileSize() {
        return maxLogFileSize;
    }
<<<<<<< HEAD
    public void setMaxLogFileSize(long cacheSize) {
=======
    public void setMaxLogFileSize(long maxLogFileSize) {
>>>>>>> bcfed0c1
        this.maxLogFileSize = maxLogFileSize;
    }
    
    /**
     * Expected number of concurrent threads; used to tune nLockTables
     * according to JE FAQ
     * http://www.oracle.com/technology/products/berkeley-db/faq/je_faq.html#33
     */
    protected int expectedConcurrency = 64;
    public int getExpectedConcurrency() {
        return expectedConcurrency;
    }
    public void setExpectedConcurrency(int expectedConcurrency) {
        this.expectedConcurrency = expectedConcurrency;
    }
    
    /**
     * Configure the number of cleaner threads (-1 means use the default)
     * https://docs.oracle.com/cd/E17277_02/html/java/com/sleepycat/je/EnvironmentConfig.html#CLEANER_THREADS
     */
    protected int jeCleanerThreads = -1;
    public int getCleanerThreads() {
        return jeCleanerThreads;
    }
    public void setCleanerThreads(int jeCleanerThreads) {
        this.jeCleanerThreads = jeCleanerThreads;
    }
    
    /**
     * Configure the number of evictor threads (-1 means use the default)
     * https://docs.oracle.com/cd/E17277_02/html/java/com/sleepycat/je/EnvironmentConfig.html#EVICTOR_CORE_THREADS
     */
    protected int evictorCoreThreads = -1;    
	public int getEvictorCoreThreads() {
		return evictorCoreThreads;
	}
	public void setEvictorCoreThreads(int evictorCoreThreads) {
		this.evictorCoreThreads = evictorCoreThreads;
	}
	
	/**
     * Configure the maximum number of evictor threads (-1 means use the default)
     * https://docs.oracle.com/cd/E17277_02/html/java/com/sleepycat/je/EnvironmentConfig.html#EVICTOR_MAX_THREADS
     */
    protected int evictorMaxThreads = -1;
	public int getEvictorMaxThreads() {
		return evictorMaxThreads;
	}
	public void setEvictorMaxThreads(int evictorMaxThreads) {
		this.evictorMaxThreads = evictorMaxThreads;
	}
    
    /**
     * Whether to use hard-links to log files to collect/retain
     * the BDB log files needed for a checkpoint. Default is true. 
     * May not work on Windows (especially on pre-NTFS filesystems). 
     * If false, the BDB 'je.cleaner.expunge' value will be set to 
     * 'false', as well, meaning BDB will *not* delete obsolete JDB
     * files, but only rename the '.DEL'. They will have to be 
     * manually deleted to free disk space, but .DEL files referenced
     * in any checkpoint's 'jdbfiles.manifest' should be retained to
     * keep the checkpoint valid. 
     */
    protected boolean useHardLinkCheckpoints = true;
    public boolean getUseHardLinkCheckpoints() {
        return useHardLinkCheckpoints;
    }
    public void setUseHardLinkCheckpoints(boolean useHardLinkCheckpoints) {
        this.useHardLinkCheckpoints = useHardLinkCheckpoints;
    }
    
    private transient EnhancedEnvironment bdbEnvironment;
        
    private transient StoredClassCatalog classCatalog;
    
    @SuppressWarnings("rawtypes")
    private Map<String,ObjectIdentityCache> oiCaches = 
        new ConcurrentHashMap<String,ObjectIdentityCache>();

    private Map<String,DatabasePlusConfig> databases =
        new ConcurrentHashMap<String,DatabasePlusConfig>();

    protected boolean isRunning = false;

    public BdbModule() {
    }
    
    public synchronized void start() {
        if (isRunning()) {
            return;
        }
        
        isRunning = true;
        
        try {
            boolean isRecovery = false; 
            if(recoveryCheckpoint!=null) {
                isRecovery = true; 
                doRecover(); 
            }
   
            setup(getDir().getFile(), !isRecovery);
        } catch (DatabaseException e) {
            throw new IllegalStateException(e);
        } catch (IOException e) {
            throw new IllegalStateException(e);
        }
    }
    
    public boolean isRunning() {
        return isRunning;
    }

    public void stop() {
        isRunning = false;
    }
    
    protected void setup(File f, boolean create) 
    throws DatabaseException, IOException {
        EnvironmentConfig config = new EnvironmentConfig();
        config.setAllowCreate(create);
        config.setLockTimeout(75, TimeUnit.MINUTES); // set to max

        if (getCacheSize() > 0) {
            config.setCacheSize(getCacheSize());
            if (getCachePercent() > 0) {
                LOGGER.warning("cachePercent and cacheSize are both set. Only cacheSize will be used.");
            }
        } else if (getCachePercent() > 0) {
            config.setCachePercent(getCachePercent());
        }

        config.setSharedCache(getUseSharedCache());
        
        // we take the advice literally from...
        // https://web.archive.org/web/20100727081707/http://www.oracle.com/technology/products/berkeley-db/faq/je_faq.html#33
        long nLockTables = getExpectedConcurrency()-1;
        while(!BigInteger.valueOf(nLockTables).isProbablePrime(Integer.MAX_VALUE)) {
            nLockTables--;
        }
        config.setConfigParam("je.lock.nLockTables", Long.toString(nLockTables));
        
        // configure the number of cleaner threads, to speed up clearing out old state files:
        int cleaners = getCleanerThreads();
        if (cleaners > 0) {
        	config.setConfigParam(EnvironmentConfig.CLEANER_THREADS, Integer.toString(cleaners));
        }
        
        // configure number if evictor threads, to avoid critical eviction slowdowns:
        int evictors = this.getEvictorCoreThreads();
        if (evictors > -1) {
        	config.setConfigParam(EnvironmentConfig.EVICTOR_CORE_THREADS, Integer.toString(evictors));
        }
        int maxEvictors = this.getEvictorMaxThreads();
        if (maxEvictors > 0) {
        	config.setConfigParam(EnvironmentConfig.EVICTOR_MAX_THREADS, Integer.toString(maxEvictors));
        }
        
        // triple this value to 6K because stats show many faults
        config.setConfigParam("je.log.faultReadSize", "6144");

        // set max bdb log file size. default 10M
        config.setConfigParam("je.log.fileMax", Long.toString(getMaxLogFileSize()));

        if(!getUseHardLinkCheckpoints()) {
            // to support checkpoints by textual manifest only, 
            // prevent BDB's cleaner from deleting log files
            config.setConfigParam("je.cleaner.expunge", "false");
        } // else leave whatever other setting was already in place

        org.archive.util.FileUtils.ensureWriteableDirectory(f);
        this.bdbEnvironment = new EnhancedEnvironment(f, config);
        this.classCatalog = this.bdbEnvironment.getClassCatalog();
        if(!create) {
            // freeze last log file -- so that originating checkpoint isn't fouled
            DbBackup dbBackup = new DbBackup(bdbEnvironment);
            dbBackup.startBackup();
            dbBackup.endBackup();
        }
    }

    public void closeDatabase(Database db) {
        try {
            closeDatabase(db.getDatabaseName());
        } catch (DatabaseException e) {
            LOGGER.log(Level.SEVERE, "Error getting db name", e);            
        }
    }
    
    public void closeDatabase(String name) {
        DatabasePlusConfig dpc = databases.remove(name);
        if (dpc == null) {
            LOGGER.warning("No such database: " + name);
            return; 
        }
        Database db = dpc.database;
        try {
            db.sync();
        } catch (DatabaseException e) {
            LOGGER.log(Level.WARNING, "Error syncing when closing db " + name, e);
        }
        try {
            db.close();
        } catch (DatabaseException e) {
            LOGGER.log(Level.WARNING, "Error closing db " + name, e);
        }
    }
    
    /**
     * Open a Database inside this BdbModule's environment, and 
     * remember it for automatic close-at-module-stop. 
     * 
     * @param name
     * @param config
     * @param usePriorData
     * @throws DatabaseException
     */
    public Database openDatabase(String name, BdbConfig config, boolean usePriorData) 
    throws DatabaseException {
        if (bdbEnvironment == null) {
            // proper initialization hasn't occurred
            throw new IllegalStateException("BdbModule not started");
        }
        if (databases.containsKey(name)) {
            DatabasePlusConfig dpc = databases.get(name);
            if(dpc.config == config) {
                // object-identical configs: OK to share DB
                return dpc.database;
            }
            // unshared config object: might be name collision; error
            throw new IllegalStateException("Database already exists: " +name);
        }
        
        DatabasePlusConfig dpc = new DatabasePlusConfig();
        if (!usePriorData) {
            try {
                bdbEnvironment.truncateDatabase(null, name, false);
            } catch (DatabaseNotFoundException e) {
                // Ignored
            }
        }
        dpc.database = bdbEnvironment.openDatabase(null, name, config.toDatabaseConfig());
        dpc.config = config;
        databases.put(name, dpc);
        return dpc.database;
    }

    public StoredClassCatalog getClassCatalog() {
        return classCatalog;
    }

    public <K extends Serializable> StoredQueue<K> getStoredQueue(String dbname, Class<K> clazz, boolean usePriorData) {
        try {
            Database queueDb;
            queueDb = openDatabase(dbname,
                    StoredQueue.databaseConfig(), usePriorData);
            return new StoredQueue<K>(queueDb, clazz, getClassCatalog());
        } catch (DatabaseException e) {
            throw new RuntimeException(e);
        }
        
    }


    /**
     * Get an ObjectIdentityBdbCache, backed by a BDB Database of the 
     * given name, with the given value class type. If 'recycle' is true,
     * reuse values already in the database; otherwise start with an 
     * empty cache. 
     *  
     * @param <V>
     * @param dbName
     * @param recycle
     * @param valueClass
     * @throws DatabaseException
     */
    public <V extends IdentityCacheable> ObjectIdentityBdbManualCache<V> getOIBCCache(String dbName, boolean recycle,
            Class<? extends V> valueClass) 
    throws DatabaseException {
        if (!recycle) {
            try {
                bdbEnvironment.truncateDatabase(null, dbName, false);
            } catch (DatabaseNotFoundException e) {
                // ignored
            }
        }
        ObjectIdentityBdbManualCache<V> oic = new ObjectIdentityBdbManualCache<V>();
        oic.initialize(bdbEnvironment, dbName, valueClass, classCatalog);
        oiCaches.put(dbName, oic);
        return oic;
    }
  
    public <V extends IdentityCacheable> ObjectIdentityCache<V> getObjectCache(String dbName, boolean recycle,
            Class<V> valueClass) 
    throws DatabaseException {
        return getObjectCache(dbName, recycle, valueClass, valueClass);
    }
    
    /**
     * Get an ObjectIdentityCache, backed by a BDB Database of the given 
     * name, with objects of the given valueClass type. If 'recycle' is
     * true, reuse values already in the database; otherwise start with 
     * an empty cache. 
     * 
     * @param <V>
     * @param dbName
     * @param recycle
     * @param valueClass
     * @throws DatabaseException
     */
    public <V extends IdentityCacheable> ObjectIdentityCache<V> getObjectCache(String dbName, boolean recycle,
            Class<V> declaredClass, Class<? extends V> valueClass) 
    throws DatabaseException {
        @SuppressWarnings("unchecked")
        ObjectIdentityCache<V> oic = oiCaches.get(dbName);
        if(oic!=null) {
            return oic; 
        }
        oic =  getOIBCCache(dbName, recycle, valueClass);
        return oic; 
    }
    
    private void writeObject(ObjectOutputStream out) throws IOException {
        out.defaultWriteObject();
    }
    
    public void startCheckpoint(Checkpoint checkpointInProgress) {}

    public void doCheckpoint(final Checkpoint checkpointInProgress) throws IOException {
        // First sync objectCaches
        for (@SuppressWarnings("rawtypes") ObjectIdentityCache oic : oiCaches.values()) {
            oic.sync();
        }

        try {
            // sync all databases
            for (DatabasePlusConfig dbc: databases.values()) {
                dbc.database.sync();
            }
        
            // Do a force checkpoint.  That's what a sync does (i.e. doSync).
            CheckpointConfig chkptConfig = new CheckpointConfig();
            chkptConfig.setForce(true);
            
            // Mark Hayes of sleepycat says:
            // "The default for this property is false, which gives the current
            // behavior (allow deltas).  If this property is true, deltas are
            // prohibited -- full versions of internal nodes are always logged
            // during the checkpoint. When a full version of an internal node
            // is logged during a checkpoint, recovery does not need to process
            // it at all.  It is only fetched if needed by the application,
            // during normal DB operations after recovery. When a delta of an
            // internal node is logged during a checkpoint, recovery must
            // process it by fetching the full version of the node from earlier
            // in the log, and then applying the delta to it.  This can be
            // pretty slow, since it is potentially a large amount of
            // random I/O."
            // chkptConfig.setMinimizeRecoveryTime(true);
            bdbEnvironment.checkpoint(chkptConfig);
            LOGGER.fine("Finished bdb checkpoint.");
        
            DbBackup dbBackup = new DbBackup(bdbEnvironment);
            try {
                dbBackup.startBackup();
                
                File envCpDir = new File(dir.getFile(),checkpointInProgress.getName());
                org.archive.util.FileUtils.ensureWriteableDirectory(envCpDir);
                File logfilesList = new File(envCpDir,"jdbfiles.manifest");
                String[] filedata = dbBackup.getLogFilesInBackupSet();
                for (int i=0; i<filedata.length;i++) {
                    File f = new File(dir.getFile(),filedata[i]);
                    filedata[i] += ","+f.length();
                    if(getUseHardLinkCheckpoints()) {
                        File hardLink = new File(envCpDir,filedata[i]);
                        try {
                            Files.createLink(hardLink.toPath(), f.toPath().toAbsolutePath());
                        } catch (IOException | UnsupportedOperationException e) {
                            LOGGER.log(Level.SEVERE, "unable to create required checkpoint link " + hardLink, e);
                        }
                    }
                }
                FileUtils.writeLines(logfilesList,Arrays.asList(filedata));
                LOGGER.fine("Finished processing bdb log files.");
            } finally {
                dbBackup.endBackup();
            }
        } catch (DatabaseException e) {
            throw new IOException(e);
        }
        
        if (checkpointInProgress.getForgetAllButLatest()) {
            File[] oldEnvCpDirs = dir.getFile().listFiles(new FilenameFilter() {
                @Override
                public boolean accept(File dir, String name) {
                    return !name.equals(checkpointInProgress.getName()) 
                            && TextUtils.matches("cp\\d{5}-\\d{14}", name);
                }
            });
            for (File d: oldEnvCpDirs) {
                FileUtils.deleteDirectory(d);
            }
        }
    }
    
    @SuppressWarnings("unchecked")
    protected void doRecover() throws IOException {
        File cpDir = new File(dir.getFile(),recoveryCheckpoint.getName());
        File logfilesList = new File(cpDir,"jdbfiles.manifest");
        List<String> filesAndLengths = FileUtils.readLines(logfilesList);
        HashMap<String,Long> retainLogfiles = new HashMap<String,Long>();
        for(String line : filesAndLengths) {
            String[] fileAndLength = line.split(",");
            long expectedLength = Long.valueOf(fileAndLength[1]);
            retainLogfiles.put(fileAndLength[0],expectedLength);
            
            // check for files in checkpoint directory; relink to environment as necessary
            File cpFile = new File(cpDir, line);
            File destFile = new File(dir.getFile(), fileAndLength[0]);
            if(cpFile.exists()) {
                if(cpFile.length()!=expectedLength) {
                    LOGGER.warning(cpFile.getName()+" expected "+expectedLength+" actual "+cpFile.length());
                    // TODO: is truncation necessary? 
                }
                if(destFile.exists()) {
                    if(!destFile.delete()) {
                        LOGGER.log(Level.SEVERE, "unable to delete obstructing file "+destFile);  
                    }
                }
                try {
                    Files.createLink(destFile.toPath(), cpFile.toPath().toAbsolutePath());
                } catch (IOException | UnsupportedOperationException e) {
                    LOGGER.log(Level.SEVERE, "unable to create required restore link " + destFile, e);
                }
            }
            
        }
        
        IOFileFilter filter = FileFilterUtils.orFileFilter(
                FileFilterUtils.suffixFileFilter(".jdb"), 
                FileFilterUtils.suffixFileFilter(".del"));
        filter = FileFilterUtils.makeFileOnly(filter);
        
        // reverify environment directory is as it was at checkpoint time, 
        // deleting any extra files
        for(File f : dir.getFile().listFiles((FileFilter)filter)) {
            if(retainLogfiles.containsKey(f.getName())) {
                // named file still exists under original name
                long expectedLength = retainLogfiles.get(f.getName());
                if(f.length()!=expectedLength) {
                    LOGGER.warning(f.getName()+" expected "+expectedLength+" actual "+f.length());
                    // TODO: truncate? this unexpected length mismatch
                    // probably only happens if there was already a recovery
                    // where the affected file was the last of the set, in 
                    // which case BDB appends a small amount of (harmless?) data
                    // to the previously-undersized file
                }
                retainLogfiles.remove(f.getName()); 
                continue;
            }
            // file as now-named not in restore set; check if un-".DEL" renaming needed
            String undelName = f.getName().replace(".del", ".jdb");
            if(retainLogfiles.containsKey(undelName)) {
                // file if renamed matches desired file name
                long expectedLength = retainLogfiles.get(undelName);
                if(f.length()!=expectedLength) {
                    LOGGER.warning(f.getName()+" expected "+expectedLength+" actual "+f.length());
                    // TODO: truncate to expected size?
                }
                if(!f.renameTo(new File(f.getParentFile(),undelName))) {
                    throw new IOException("Unable to rename " + f + " to " +
                            undelName);
                }
                retainLogfiles.remove(undelName); 
            }
            // file not needed; delete/move-aside
            if(!f.delete()) {
                LOGGER.warning("unable to delete "+f);
                org.archive.util.FileUtils.moveAsideIfExists(f);
            }
            // TODO: log/warn of ruined later checkpoints? 
        }
        if(retainLogfiles.size()>0) {
            // some needed files weren't present
            LOGGER.severe("Checkpoint corrupt, needed log files missing: "+retainLogfiles);
        }
        
    }

    public void finishCheckpoint(Checkpoint checkpointInProgress) {}
     
    protected Checkpoint recoveryCheckpoint;
    @Autowired(required=false)
    public void setRecoveryCheckpoint(Checkpoint checkpoint) {
        this.recoveryCheckpoint = checkpoint; 
    }

    public void close() {
        if (classCatalog == null) {
            return;
        }
        
        for(@SuppressWarnings("rawtypes") ObjectIdentityCache cache : oiCaches.values()) {
            try {
                cache.close();
            } catch (Exception e) {
                LOGGER.log(Level.SEVERE, "Error closing oiCache " + cache, e);
            }
        }

        List<String> dbNames = new ArrayList<String>(databases.keySet());
        for (String dbName: dbNames) try {
            closeDatabase(dbName);
        } catch (Exception e) {
            LOGGER.log(Level.SEVERE, "Error closing db " + dbName, e);
        }

        try {
            this.bdbEnvironment.sync();
        } catch (Exception e) {
            LOGGER.log(Level.SEVERE, "Error syncing when closing environment.", e);
        }

        try {
            this.bdbEnvironment.close();
        } catch (Exception e) {
            LOGGER.log(Level.SEVERE, "Error closing environment.", e);
        }
    }
    
    public Database getDatabase(String name) {
        DatabasePlusConfig dpc = databases.get(name);
        if (dpc == null) {
            return null;
        }
        return dpc.database;
    }

    /** uniqueness serial number for temp map databases */
    protected long sn = 0;
        
    /**
     * Creates a database-backed TempStoredSortedMap for transient 
     * reporting requirements. Calling the returned map's destroy()
     * method when done discards the associated Database. 
     * 
     * @param <K>
     * @param <V>
     * @param dbName Database name to use; if null a name will be synthesized
     * @param keyClass Class of keys; should be a Java primitive type
     * @param valueClass Class of values; may be any serializable type
     * @param allowDuplicates whether duplicate keys allowed
     */
    public <K,V> DisposableStoredSortedMap<K, V> getStoredMap(String dbName, Class<K> keyClass, Class<V> valueClass, boolean allowDuplicates, boolean usePriorData) {
        BdbConfig config = new BdbConfig(); 
        config.setSortedDuplicates(allowDuplicates);
        config.setAllowCreate(!usePriorData); 
        Database mapDb;
        if(dbName==null) {
            dbName = "tempMap-"+System.identityHashCode(this)+"-"+sn;
            sn++;
        }
        final String openName = dbName; 
        try {
            mapDb = openDatabase(openName,config,usePriorData);
        } catch (DatabaseException e) {
            throw new RuntimeException(e); 
        } 
        EntryBinding<V> valueBinding = TupleBinding.getPrimitiveBinding(valueClass);
        if(valueBinding == null) {
            valueBinding = new SerialBinding<V>(classCatalog, valueClass);
        }
        DisposableStoredSortedMap<K,V> storedMap = new DisposableStoredSortedMap<K, V>(
                mapDb,
                TupleBinding.getPrimitiveBinding(keyClass),
                valueBinding,
                true) {
                    @Override
                    public void dispose() {
                        super.dispose();
                        DatabasePlusConfig dpc = BdbModule.this.databases.remove(openName);
                        if (dpc == null) {
                            BdbModule.LOGGER.log(Level.WARNING,"No such database: " + openName);
                        }
                    }
        };
        return storedMap; 
    }
    
    @Override
    public void destroy() throws Exception {
        close();
    }

}<|MERGE_RESOLUTION|>--- conflicted
+++ resolved
@@ -177,11 +177,7 @@
     public long getMaxLogFileSize() {
         return maxLogFileSize;
     }
-<<<<<<< HEAD
     public void setMaxLogFileSize(long cacheSize) {
-=======
-    public void setMaxLogFileSize(long maxLogFileSize) {
->>>>>>> bcfed0c1
         this.maxLogFileSize = maxLogFileSize;
     }
     
